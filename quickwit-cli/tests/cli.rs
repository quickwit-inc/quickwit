/*
    Quickwit
    Copyright (C) 2021 Quickwit Inc.

    Quickwit is offered under the AGPL v3.0 and as commercial software.
    For commercial licensing, contact us at hello@quickwit.io.

    AGPL:
    This program is free software: you can redistribute it and/or modify
    it under the terms of the GNU Affero General Public License as
    published by the Free Software Foundation, either version 3 of the
    License, or (at your option) any later version.

    This program is distributed in the hope that it will be useful,
    but WITHOUT ANY WARRANTY; without even the implied warranty of
    MERCHANTABILITY or FITNESS FOR A PARTICULAR PURPOSE.  See the
    GNU Affero General Public License for more details.

    You should have received a copy of the GNU Affero General Public License
    along with this program.  If not, see <http://www.gnu.org/licenses/>.
*/

#![allow(clippy::bool_assert_comparison)]

mod helpers;

use crate::helpers::{create_test_env, make_command, spawn_command};
use anyhow::Result;
use helpers::{TestEnv, TestStorageType};
use predicates::prelude::*;
use quickwit_cli::{create_index_cli, CreateIndexArgs};
<<<<<<< HEAD
use quickwit_common::extract_index_id_from_index_uri;
use quickwit_metastore::{MetastoreUriResolver, SplitState};
use quickwit_storage::{RegionProvider, S3CompatibleObjectStorage, Storage};
=======
use quickwit_metastore::{Metastore, MetastoreUriResolver, SplitState};
>>>>>>> 5df2099f
use serde_json::{Number, Value};
use serial_test::serial;
use std::{io::Read, path::Path};
use tokio::time::{sleep, Duration};

fn create_logs_index(test_env: &TestEnv, index_id: &str) {
    make_command(
        format!(
            "new --index-uri {} --index-config-path {} --metastore-uri {}",
            test_env.index_uri(index_id),
            test_env.resource_files["config"].display(),
            test_env.metastore_uri,
        )
        .as_str(),
    )
    .assert()
    .success();
}

fn index_data(index_id: &str, input_path: &Path, metastore_uri: &str) {
    make_command(
        format!(
            "index --index-id {} --input-path {} --metastore-uri {}",
            index_id,
            input_path.display(),
            metastore_uri,
        )
        .as_str(),
    )
    .assert()
    .success()
    .stdout(predicate::str::contains("Indexed"))
    .stdout(predicate::str::contains("documents in"))
    .stdout(predicate::str::contains(
        "You can now query your index with",
    ));
}

#[test]
fn test_cmd_help() -> anyhow::Result<()> {
    let mut cmd = make_command("--help");
    cmd.assert()
        .success()
        .stdout(predicate::str::contains("USAGE"));
    Ok(())
}

#[tokio::test]
async fn test_cmd_new() -> Result<()> {
    let test_env = create_test_env(TestStorageType::LocalFileSystem)?;
    let index_id = "my-index";
    create_logs_index(&test_env, index_id);
    let index_metadata = test_env.metastore().index_metadata(index_id).await;

    assert_eq!(index_metadata.is_ok(), true);

    // Attempt to create with ill-formed new command.
    make_command("new")
        .assert()
        .failure()
        .stderr(predicate::str::contains("--index-uri <INDEX URI>"));

    Ok(())
}

#[test]
fn test_cmd_new_on_existing_index() -> Result<()> {
    let test_env = create_test_env(TestStorageType::LocalFileSystem)?;
    let index_id = "my-index";
    create_logs_index(&test_env, index_id);

    make_command(
        format!(
            "new --index-uri {} --index-config-path {} --metastore-uri {}",
            test_env.index_uri(index_id),
            test_env.resource_files["config"].display(),
            test_env.metastore_uri,
        )
        .as_str(),
    )
    .assert()
    .failure()
    .stderr(predicate::str::contains("already exists"));

    Ok(())
}

#[test]
fn test_cmd_index_on_non_existing_index() -> Result<()> {
    let test_env = create_test_env(TestStorageType::LocalFileSystem)?;
    make_command(
        format!(
            "index --index-id {} --input-path {} --metastore-uri {}",
            "non-existing-index",
            test_env.resource_files["logs"].display(),
            test_env.metastore_uri,
        )
        .as_str(),
    )
    .assert()
    .failure()
    .stderr(predicate::str::contains("does not exist"));

    Ok(())
}

#[test]
fn test_cmd_index_on_non_existing_file() -> Result<()> {
    let test_env = create_test_env(TestStorageType::LocalFileSystem)?;
    let index_id = "my-index";
    create_logs_index(&test_env, index_id);
    make_command(
        format!(
            "index --index-id {} --input-path {} --metastore-uri {}",
            index_id,
            test_env
                .local_directory_path
                .join("non-existing-data.json")
                .display(),
            test_env.metastore_uri,
        )
        .as_str(),
    )
    .assert()
    .failure()
    .stderr(predicate::str::contains("Command failed"));

    Ok(())
}

#[test]
fn test_cmd_index() -> Result<()> {
    let test_env = create_test_env(TestStorageType::LocalFileSystem)?;
    let index_id = "my-index";
    create_logs_index(&test_env, index_id);

    index_data(
        index_id,
        test_env.resource_files["logs"].as_path(),
        &test_env.metastore_uri,
    );

    // using piped input.
    let log_path = test_env.resource_files["logs"].clone();
    make_command(
        format!(
            "index --index-id {} --metastore-uri {} ",
            index_id, test_env.metastore_uri
        )
        .as_str(),
    )
    .pipe_stdin(log_path)?
    .assert()
    .success()
    .stdout(predicate::str::contains("Indexed"))
    .stdout(predicate::str::contains("documents in"))
    .stdout(predicate::str::contains(
        "You can now query your index with",
    ));

    Ok(())
}

#[test]
fn test_cmd_search() -> Result<()> {
    let test_env = create_test_env(TestStorageType::LocalFileSystem)?;
    let index_id = "my-index";
    create_logs_index(&test_env, index_id);

    index_data(
        index_id,
        test_env.resource_files["logs"].as_path(),
        &test_env.metastore_uri,
    );

    make_command(
        format!(
            "search --metastore-uri {} --index-id {} --query level:info",
            test_env.metastore_uri, index_id,
        )
        .as_str(),
    )
    .assert()
    .success()
    .stdout(predicate::function(|output: &[u8]| {
        let result: Value = serde_json::from_slice(output).unwrap();
        result["numHits"] == Value::Number(Number::from(2i64))
    }));

    // search with tags
    make_command(
        format!(
            "search --metastore-uri {} --index-id {} --query level:info --tags city:paris device:rpi",
            test_env.metastore_uri,
            index_id,
        )
        .as_str(),
    )
    .assert()
    .success()
    .stdout(predicate::function(|output: &[u8]| {
        let result: Value = serde_json::from_slice(output).unwrap();
        result["numHits"] == Value::Number(Number::from(2i64))
    }));

    make_command(
        format!(
            "search --metastore-uri {} --index-id {} --query level:info --tags city:conakry",
            test_env.metastore_uri, index_id,
        )
        .as_str(),
    )
    .assert()
    .success()
    .stdout(predicate::function(|output: &[u8]| {
        let result: Value = serde_json::from_slice(output).unwrap();
        result["numHits"] == Value::Number(Number::from(0i64))
    }));

    Ok(())
}

#[test]
fn test_cmd_delete_index_dry_run() -> Result<()> {
    let test_env = create_test_env(TestStorageType::LocalFileSystem)?;
    let index_id = "my-index";
    create_logs_index(&test_env, index_id);

    // Empty index.
    make_command(
        format!(
            "delete --index-id {} --metastore-uri {} --dry-run",
            index_id, test_env.metastore_uri
        )
        .as_str(),
    )
    .assert()
    .success()
    .stdout(predicate::str::contains("Only the index will be deleted"));

    index_data(
        index_id,
        test_env.resource_files["logs"].as_path(),
        &test_env.metastore_uri,
    );

    // Non-empty index
    make_command(
        format!(
            "delete --index-id {} --metastore-uri {} --dry-run",
            index_id, test_env.metastore_uri
        )
        .as_str(),
    )
    .assert()
    .success()
    .stdout(predicate::str::contains(
        "The following files will be removed",
    ))
    .stdout(predicate::str::contains(".split"));

    Ok(())
}

#[tokio::test]
async fn test_cmd_delete() -> Result<()> {
    let test_env = create_test_env(TestStorageType::LocalFileSystem)?;
    let index_id = "my-index";
    create_logs_index(&test_env, index_id);

    index_data(
        index_id,
        test_env.resource_files["logs"].as_path(),
        &test_env.metastore_uri,
    );

    make_command(
        format!(
            "gc --index-id {} --metastore-uri {}",
            index_id, test_env.metastore_uri
        )
        .as_str(),
    )
    .assert()
    .success()
    .stdout(predicate::str::contains(
        "No dangling files to garbage collect",
    ));

    make_command(
        format!(
            "delete --index-id {} --metastore-uri {}",
            index_id, test_env.metastore_uri
        )
        .as_str(),
    )
    .assert()
    .success();
    assert_eq!(
        test_env.metastore().index_metadata(index_id).await.is_ok(),
        false
    );

    Ok(())
}

#[tokio::test]
async fn test_cmd_garbage_collect_no_grace() -> Result<()> {
    let test_env = create_test_env(TestStorageType::LocalFileSystem)?;
    let index_id = "my-index";
    create_logs_index(&test_env, index_id);
    index_data(
        index_id,
        test_env.resource_files["logs"].as_path(),
        &test_env.metastore_uri,
    );

    let metastore = MetastoreUriResolver::default()
        .resolve(&test_env.metastore_uri)
        .await?;
    let splits = metastore.list_all_splits(index_id).await?;
    assert_eq!(splits.len(), 1);
    make_command(
        format!(
            "gc --index-id {} --metastore-uri {}",
            index_id, test_env.metastore_uri
        )
        .as_str(),
    )
    .assert()
    .success()
    .stdout(predicate::str::contains(
        "No dangling files to garbage collect",
    ));

    let index_path = test_env.local_directory_path.join(index_id);

    assert_eq!(index_path.exists(), true);

    let split_ids = &[splits[0].split_metadata.split_id.as_str()];
    metastore
        .mark_splits_as_deleted(index_id, split_ids)
        .await?;
    make_command(
        format!(
            "gc --index-id {} --metastore-uri {} --dry-run --grace-period 10m",
            index_id, test_env.metastore_uri,
        )
        .as_str(),
    )
    .assert()
    .success()
    .stdout(predicate::str::contains(
        "The following files will be garbage collected.",
    ))
    .stdout(predicate::str::contains(".split"));

    for split_id in split_ids {
        let split_file = quickwit_common::split_file(split_id);
        let split_filepath = index_path.join(&split_file);
        assert_eq!(split_filepath.exists(), true);
    }

    make_command(
        format!(
            "gc --index-id {} --metastore-uri {} --grace-period 10m",
            index_id, test_env.metastore_uri
        )
        .as_str(),
    )
    .assert()
    .success()
    .stdout(predicate::str::contains(
        "Index `my-index` successfully garbage collected",
    ));

    for split_id in split_ids {
        let split_file = quickwit_common::split_file(split_id);
        let split_filepath = index_path.join(&split_file);
        assert_eq!(split_filepath.exists(), false);
    }

    let metastore = MetastoreUriResolver::default()
        .resolve(&test_env.metastore_uri)
        .await?;
    assert_eq!(metastore.list_all_splits(index_id).await?.len(), 0);

    make_command(
        format!(
            "delete --index-id {} --metastore-uri {}",
            index_id, test_env.metastore_uri
        )
        .as_str(),
    )
    .assert()
    .success();
    assert_eq!(index_path.exists(), false);
    Ok(())
}

#[tokio::test]
async fn test_cmd_garbage_collect_spares_files_within_grace_period() -> Result<()> {
    let test_env = create_test_env(TestStorageType::LocalFileSystem)?;
    let index_id = "my-index";
    create_logs_index(&test_env, index_id);
    index_data(
        index_id,
        test_env.resource_files["logs"].as_path(),
        &test_env.metastore_uri,
    );

    let metastore = test_env.metastore();
    let splits = metastore.list_all_splits(index_id).await?;
    assert_eq!(splits.len(), 1);
    make_command(
        format!(
            "gc --index-id {} --metastore-uri {}",
            index_id, test_env.metastore_uri
        )
        .as_str(),
    )
    .assert()
    .success()
    .stdout(predicate::str::contains(
        "No dangling files to garbage collect",
    ));

    let index_path = test_env.local_directory_path.join(index_id);
    let split_filename = quickwit_common::split_file(splits[0].split_metadata.split_id.as_str());
    let split_path = index_path.join(&split_filename);
    assert_eq!(split_path.exists(), true);

    // The following steps help turn an existing published split into a staged one
    // without deleting the files.
    let split_ids = vec![splits[0].split_metadata.split_id.as_str()];
    metastore
        .mark_splits_as_deleted(index_id, &split_ids)
        .await?;
    metastore.delete_splits(index_id, &split_ids).await?;
    let mut meta = splits[0].clone();
    meta.split_metadata.split_state = SplitState::New;
    metastore.stage_split(index_id, meta).await?;
    assert_eq!(split_path.exists(), true);

    make_command(
        format!(
            "gc --index-id {} --metastore-uri {} --grace-period 2s",
            index_id, test_env.metastore_uri
        )
        .as_str(),
    )
    .assert()
    .success()
    .stdout(predicate::str::contains(
        "No dangling files to garbage collect",
    ));
    assert_eq!(split_path.exists(), true);

    // wait for grace period
    sleep(Duration::from_secs(3)).await;
    make_command(
        format!(
            "gc --index-id {} --metastore-uri {} --dry-run --grace-period 2s",
            index_id, test_env.metastore_uri,
        )
        .as_str(),
    )
    .assert()
    .success()
    .stdout(predicate::str::contains(
        "The following files will be garbage collected.",
    ))
    .stdout(predicate::str::contains(&split_filename));
    assert_eq!(split_path.exists(), true);

    make_command(
        format!(
            "gc --index-id {} --metastore-uri {} --grace-period 2s",
            index_id, test_env.metastore_uri
        )
        .as_str(),
    )
    .assert()
    .success()
    .stdout(predicate::str::contains(
        "Index `my-index` successfully garbage collected",
    ));
    assert_eq!(split_path.exists(), false);

    Ok(())
}

#[tokio::test]
#[cfg_attr(not(feature = "ci-test"), ignore)]
async fn test_cmd_dry_run_delete_on_s3_localstack() -> Result<()> {
    let index_id = "s3_index_0";
    let test_env = create_test_env(TestStorageType::S3)?;
    let index_uri = test_env.index_uri(index_id);
    make_command(
        format!(
            "new --index-uri {} --metastore-uri {} --index-config-path {}",
            index_uri,
            test_env.metastore_uri,
            test_env.resource_files["config"].display()
        )
        .as_str(),
    )
    .assert()
    .success();

    index_data(
        index_id,
        test_env.resource_files["logs"].as_path(),
        &test_env.metastore_uri,
    );

    make_command(
        format!(
            "gc --index-id {} --metastore-uri {}",
            index_id, test_env.metastore_uri
        )
        .as_str(),
    )
    .assert()
    .success()
    .stdout(predicate::str::contains(
        "No dangling files to garbage collect",
    ));

    make_command(
        format!(
            "delete --index-id {} --metastore-uri {} --dry-run",
            index_id, test_env.metastore_uri
        )
        .as_str(),
    )
    .assert()
    .success()
    .stdout(predicate::str::contains(
        "The following files will be removed",
    ))
    .stdout(predicate::str::contains(".split"));

    make_command(
        format!(
            "delete --index-id {} --metastore-uri {}",
            index_id, test_env.metastore_uri
        )
        .as_str(),
    )
    .assert()
    .success();

    Ok(())
}

/// testing the api via cli commands
#[tokio::test]
#[serial]
#[cfg_attr(not(feature = "ci-test"), ignore)]
async fn test_all_with_s3_localstack_cli() -> Result<()> {
<<<<<<< HEAD
    let data_endpoint = "data1";
    let s3_path =
        PathBuf::from(&("quickwit-integration-tests/indices/".to_string() + data_endpoint));
    let test_env = create_test_env(TestStorageType::S3ViaLocalStorage(s3_path))?;
    let localstack_region = RegionProvider::Localstack.get_region();
    let object_storage =
        S3CompatibleObjectStorage::from_uri(localstack_region, &test_env.index_uri)?;
=======
    let index_id = "s3_index_1";
    let test_env = create_test_env(TestStorageType::S3)?;
    let index_uri = test_env.index_uri(index_id);
>>>>>>> 5df2099f

    make_command(
        format!(
            "new --index-uri {} --metastore-uri {} --index-config-path {}",
            index_uri,
            test_env.metastore_uri,
            test_env.resource_files["config"].display()
        )
        .as_str(),
    )
    .assert()
    .success();

    let index_metadata = test_env.metastore().index_metadata(index_id).await;
    assert_eq!(index_metadata.is_ok(), true);

    index_data(
        index_id,
        test_env.resource_files["logs"].as_path(),
        &test_env.metastore_uri,
    );

    // cli search
    make_command(
        format!(
            "search --index-id {} --metastore-uri {} --query level:info",
            index_id, test_env.metastore_uri,
        )
        .as_str(),
    )
    .assert()
    .success()
    .stdout(predicate::function(|output: &[u8]| {
        let result: Value = serde_json::from_slice(output).unwrap();
        result["numHits"] == Value::Number(Number::from(2i64))
    }));

    // serve & api-search
    let mut server_process = spawn_command(
        format!(
            "serve --metastore-uri {} --host 127.0.0.1 --port 8182",
            test_env.metastore_uri,
        )
        .as_str(),
    )
    .unwrap();
    sleep(Duration::from_secs(2)).await;
    let mut data = vec![0; 512];
    server_process
        .stdout
        .as_mut()
        .expect("Failed to get server process output")
        .read_exact(&mut data)
        .expect("Cannot read output");
    let process_output_str = String::from_utf8(data).unwrap();
    let query_response = reqwest::get(format!(
        "http://127.0.0.1:8182/api/v1/{}/search?query=level:info",
        index_id,
    ))
    .await?
    .text()
    .await?;
    server_process.kill().unwrap();

    assert!(process_output_str.contains("http://127.0.0.1:8182"));
    let result: Value =
        serde_json::from_str(&query_response).expect("Couldn't deserialize response.");
    assert_eq!(result["numHits"], Value::Number(Number::from(2i64)));

    make_command(
        format!(
            "delete --index-id {} --metastore-uri {}",
            index_id, test_env.metastore_uri
        )
        .as_str(),
    )
    .assert()
    .success();
    assert_eq!(test_env.storage.exists(Path::new(index_id)).await?, false);

    Ok(())
}

/// testing the api via structs of the lib (if available)
#[tokio::test]
#[serial]
#[cfg_attr(not(feature = "ci-test"), ignore)]
async fn test_all_with_s3_localstack_internal_api() -> Result<()> {
<<<<<<< HEAD
    let data_endpoint = "data11";
    let s3_path =
        PathBuf::from(&("quickwit-integration-tests/indices/".to_string() + data_endpoint));
    let test_env = create_test_env(TestStorageType::S3ViaLocalStorage(s3_path))?;
    let localstack_region = RegionProvider::Localstack.get_region();
    let object_storage =
        S3CompatibleObjectStorage::from_uri(localstack_region, &test_env.index_uri)?;
=======
    let index_id = "s3_index_2";
    let test_env = create_test_env(TestStorageType::S3)?;
    let index_uri = test_env.index_uri(index_id);
>>>>>>> 5df2099f
    let args = CreateIndexArgs::new(
        test_env.metastore_uri.clone(),
        index_uri.clone(),
        test_env.resource_files["config"].to_path_buf(),
        false,
    )?;
    create_index_cli(args).await?;
    let index_metadata = test_env.metastore().index_metadata(index_id).await;
    assert_eq!(index_metadata.is_ok(), true);

    index_data(
        index_id,
        test_env.resource_files["logs"].as_path(),
        &test_env.metastore_uri,
    );

    // cli search
    make_command(
        format!(
            "search --index-id {} --metastore-uri {} --query level:info",
            index_id, test_env.metastore_uri,
        )
        .as_str(),
    )
    .assert()
    .success()
    .stdout(predicate::function(|output: &[u8]| {
        let result: Value = serde_json::from_slice(output).unwrap();
        result["numHits"] == Value::Number(Number::from(2i64))
    }));

    // serve & api-search
    let mut server_process = spawn_command(
        format!(
            "serve --metastore-uri {} --host 127.0.0.1 --port 8182",
            test_env.metastore_uri,
        )
        .as_str(),
    )
    .unwrap();
    sleep(Duration::from_secs(2)).await;
    let mut data = vec![0; 512];
    server_process
        .stdout
        .as_mut()
        .expect("Failed to get server process output")
        .read_exact(&mut data)
        .expect("Cannot read output");
    let process_output_str = String::from_utf8(data).unwrap();
    let query_response = reqwest::get(format!(
        "http://127.0.0.1:8182/api/v1/{}/search?query=level:info",
        index_id,
    ))
    .await?
    .text()
    .await?;
    server_process.kill().unwrap();

    assert!(process_output_str.contains("http://127.0.0.1:8182"));
    let result: Value =
        serde_json::from_str(&query_response).expect("Couldn't deserialize response.");
    assert_eq!(result["numHits"], Value::Number(Number::from(2i64)));

    make_command(
        format!(
            "delete --index-id {} --metastore-uri {}",
            index_id, test_env.metastore_uri
        )
        .as_str(),
    )
    .assert()
    .success();
    assert_eq!(test_env.storage.exists(Path::new(index_id)).await?, false);

    Ok(())
}<|MERGE_RESOLUTION|>--- conflicted
+++ resolved
@@ -29,13 +29,7 @@
 use helpers::{TestEnv, TestStorageType};
 use predicates::prelude::*;
 use quickwit_cli::{create_index_cli, CreateIndexArgs};
-<<<<<<< HEAD
-use quickwit_common::extract_index_id_from_index_uri;
-use quickwit_metastore::{MetastoreUriResolver, SplitState};
-use quickwit_storage::{RegionProvider, S3CompatibleObjectStorage, Storage};
-=======
 use quickwit_metastore::{Metastore, MetastoreUriResolver, SplitState};
->>>>>>> 5df2099f
 use serde_json::{Number, Value};
 use serial_test::serial;
 use std::{io::Read, path::Path};
@@ -597,19 +591,9 @@
 #[serial]
 #[cfg_attr(not(feature = "ci-test"), ignore)]
 async fn test_all_with_s3_localstack_cli() -> Result<()> {
-<<<<<<< HEAD
-    let data_endpoint = "data1";
-    let s3_path =
-        PathBuf::from(&("quickwit-integration-tests/indices/".to_string() + data_endpoint));
-    let test_env = create_test_env(TestStorageType::S3ViaLocalStorage(s3_path))?;
-    let localstack_region = RegionProvider::Localstack.get_region();
-    let object_storage =
-        S3CompatibleObjectStorage::from_uri(localstack_region, &test_env.index_uri)?;
-=======
     let index_id = "s3_index_1";
     let test_env = create_test_env(TestStorageType::S3)?;
     let index_uri = test_env.index_uri(index_id);
->>>>>>> 5df2099f
 
     make_command(
         format!(
@@ -698,19 +682,9 @@
 #[serial]
 #[cfg_attr(not(feature = "ci-test"), ignore)]
 async fn test_all_with_s3_localstack_internal_api() -> Result<()> {
-<<<<<<< HEAD
-    let data_endpoint = "data11";
-    let s3_path =
-        PathBuf::from(&("quickwit-integration-tests/indices/".to_string() + data_endpoint));
-    let test_env = create_test_env(TestStorageType::S3ViaLocalStorage(s3_path))?;
-    let localstack_region = RegionProvider::Localstack.get_region();
-    let object_storage =
-        S3CompatibleObjectStorage::from_uri(localstack_region, &test_env.index_uri)?;
-=======
     let index_id = "s3_index_2";
     let test_env = create_test_env(TestStorageType::S3)?;
     let index_uri = test_env.index_uri(index_id);
->>>>>>> 5df2099f
     let args = CreateIndexArgs::new(
         test_env.metastore_uri.clone(),
         index_uri.clone(),
