name: Quickwit
about: Index and search structured or unstructured data
author: Quickwit, Inc. <hello@quickwit.com>

subcommands:
    - new:
        about: Creates an index
        args:
            - index-uri:
                help: Location of the target index
                long: index-uri
                value_name: INDEX URI
                required: true
<<<<<<< HEAD
            - doc-mapper-type:
                help: Type of the document mapper
                long: doc-mapper-type
                value_name: DOC MAPPER
                default_value: default
            - doc-mapper-config-path:
                help: Path of the default document mapper configuration
                long: doc-mapper-config-path
                value_name: DOC MAPPER CONFIG
                required_if:
                - [doc-mapper-type, default]
=======
            - index-config-path:
                help: Path of the index config configuration
                long: index-config-path
                value_name: INDEX CONFIG
                required: true
>>>>>>> f005f2aa
            - overwrite:
                help: Overwrites pre-existing index
                long: overwrite
    - index:
        about: Indexes a dataset
        args:
            - index-uri:
                help: Location of the target index
                long: index-uri
                value_name: INDEX URI
                required: true
            - input-path:
                help: Location of the source dataset
                long: input-path
                value_name: INPUT PATH
            - temp-dir:
                help: Creates intermediate files in this local directory. By default, the OS temp directory will be used.
                long: temp-dir
                value_name: TEMP DIR
            - num-threads:
                help: Number of threads allocated to the process
                long: num-threads
                value_name: NUM THREADS
                default_value: '2'
            - heap-size:
                help: Amount of memory allocated to the process and split between the indexing threads
                long: heap-size
                value_name: HEAP SIZE
                default_value: 2G
            - overwrite:
                help: Overwrites pre-existing index
                long: overwrite
    - search:
        about: Searches an index
        args:
            - index-uri:
                help: Location of the target index
                long: index-uri
                value_name: INDEX URI
                required: true
            - query:
                help: Query expressed in Tantivy syntax
                long: query
                value_name: QUERY
                required: true
            - max-hits:
                help: Maximum number of hits returned
                long: max-hits
                value_name: MAX HITS
                default_value: '20'
            - start-offset:
                help: Offset in the global result set of the first hit returned
                long: start-offset
                value_name: OFFSET
                default_value: '0'
            - search-fields:
                help: Searches only in those fields
                long: search-fields
                value_name: FIELD NAME
                multiple: true
            - start-timestamp:
                help: Filters out documents before that timestamp (time-series indexes only)
                long: start-timestamp
                value_name: TIMESTAMP
            - end-timestamp:
                help: Filters out documents after that timestamp (time-series indexes only)
                long: end-timestamp
                value_name: TIMESTAMP
    - delete:
        about: Deletes an index
        args:
            - index-uri:
                help: Location of the target index
                long: index-uri
                value_name: INDEX URI
                required: true
            - dry-run:
                help: Executes the command in dry run mode and displays the list of files to delete
                long: dry-run
    - serve:
        about: Serve a REST API to search an index
        args:
            - index-uri:
                help: Location of the target index.
                long: index-uri
                value_name: INDEX URI
                multiple: true
                use_delimiter: true
                required: true
            - host:
                help: Hostname the rest server should bind to.
                long: host
                default_value: '0.0.0.0'
                value_name: HOSTNAME
            - port:
                help: Port the REST API server should bind to.
                long: port
                default_value: '8080'
                value_name: PORT
            - host-key-path-prefix:
                help: Path prefix to the host key file where the data that makes a host unique in the cluster is stored.
                long: host-key-path-prefix
                default_value: '/tmp/quickwit-host-key'
                value_name: HOST KEY PREFIX
            - peer-seed:
                help: Peer address the REST API server (e.g. 192.1.1.3:8080) to connect to form a cluster.
                long: peer-seed
                value_name: PEER SEED
                multiple: true
                use_delimiter: true<|MERGE_RESOLUTION|>--- conflicted
+++ resolved
@@ -11,25 +11,11 @@
                 long: index-uri
                 value_name: INDEX URI
                 required: true
-<<<<<<< HEAD
-            - doc-mapper-type:
-                help: Type of the document mapper
-                long: doc-mapper-type
-                value_name: DOC MAPPER
-                default_value: default
-            - doc-mapper-config-path:
-                help: Path of the default document mapper configuration
-                long: doc-mapper-config-path
-                value_name: DOC MAPPER CONFIG
-                required_if:
-                - [doc-mapper-type, default]
-=======
             - index-config-path:
                 help: Path of the index config configuration
                 long: index-config-path
                 value_name: INDEX CONFIG
                 required: true
->>>>>>> f005f2aa
             - overwrite:
                 help: Overwrites pre-existing index
                 long: overwrite
