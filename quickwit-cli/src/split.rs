// Copyright (C) 2021 Quickwit, Inc.
//
// Quickwit is offered under the AGPL v3.0 and as commercial software.
// For commercial licensing, contact us at hello@quickwit.io.
//
// AGPL:
// This program is free software: you can redistribute it and/or modify
// it under the terms of the GNU Affero General Public License as
// published by the Free Software Foundation, either version 3 of the
// License, or (at your option) any later version.
//
// This program is distributed in the hope that it will be useful,
// but WITHOUT ANY WARRANTY; without even the implied warranty of
// MERCHANTABILITY or FITNESS FOR A PARTICULAR PURPOSE. See the
// GNU Affero General Public License for more details.
//
// You should have received a copy of the GNU Affero General Public License
// along with this program. If not, see <http://www.gnu.org/licenses/>.

use std::collections::BTreeSet;
use std::ops::{Range, RangeInclusive};
use std::path::PathBuf;

use anyhow::{bail, Context};
use chrono::{NaiveDate, NaiveDateTime};
use clap::ArgMatches;
use humansize::{file_size_opts, FileSize};
<<<<<<< HEAD
use itertools::Itertools;
use quickwit_common::uri::normalize_uri;
=======
use quickwit_common::uri::Uri;
>>>>>>> cffa52b6
use quickwit_directories::{
    get_hotcache_from_split, read_split_footer, BundleDirectory, HotDirectory,
};
use quickwit_metastore::{MetastoreUriResolver, Split, SplitState};
use quickwit_storage::{quickwit_storage_uri_resolver, BundleStorage, Storage};
use tabled::{Table, Tabled};
use tracing::debug;

use crate::make_table;

#[derive(Debug, Eq, PartialEq)]
pub struct ListSplitArgs {
    pub metastore_uri: String,
    pub index_id: String,
    pub states: Vec<SplitState>,
    pub start_date: Option<i64>,
    pub end_date: Option<i64>,
    pub tags: BTreeSet<String>,
}

#[derive(Debug, Eq, PartialEq)]
pub struct DescribeSplitArgs {
    pub metastore_uri: String,
    pub index_id: String,
    pub split_id: String,
    pub verbose: bool,
}

#[derive(Debug, Eq, PartialEq)]
pub struct ExtractSplitArgs {
    pub metastore_uri: String,
    pub index_id: String,
    pub split_id: String,
    pub target_dir: PathBuf,
}

#[derive(Debug, PartialEq)]
pub enum SplitCliCommand {
    List(ListSplitArgs),
    Describe(DescribeSplitArgs),
    Extract(ExtractSplitArgs),
}

impl SplitCliCommand {
    pub fn parse_cli_args(matches: &ArgMatches) -> anyhow::Result<Self> {
        let (subcommand, submatches) = matches
            .subcommand()
            .ok_or_else(|| anyhow::anyhow!("Failed to parse sub-matches."))?;
        match subcommand {
            "list" => Self::parse_list_args(submatches),
            "describe" => Self::parse_describe_args(submatches),
            "extract" => Self::parse_extract_split_args(submatches),
            _ => bail!("Subcommand `{}` is not implemented.", subcommand),
        }
    }

    fn parse_list_args(matches: &ArgMatches) -> anyhow::Result<Self> {
        let metastore_uri = matches
            .value_of("metastore-uri")
            .map(normalize_uri)
            .expect("`metastore-uri` is a required arg.")?;
        let index_id = matches
            .value_of("index-id")
            .map(String::from)
            .expect("`index-id` is a required arg.");

        let states = matches
            .values_of("states")
            .map_or(vec![], |values| {
                values.into_iter().map(split_state_from_input_str).collect()
            })
            .into_iter()
            .collect::<Result<Vec<_>, _>>()
            .map_err(|err_str| anyhow::anyhow!(err_str))?;

        let start_date = if let Some(date_str) = matches.value_of("start-date") {
            let from_date_time = NaiveDate::parse_from_str(date_str, "%Y-%m-%d")
                .map(|date| date.and_hms(0, 0, 0))
                .or_else(|_err| NaiveDateTime::parse_from_str(date_str, "%Y-%m-%dT%H:%M:%S"))
                .context(format!(
                    "'start-date' `{}` should be of the format `2020-10-31` or \
                     `2020-10-31T02:00:00`",
                    date_str
                ))?;
            Some(from_date_time.timestamp())
        } else {
            None
        };

        let end_date = if let Some(date_str) = matches.value_of("end-date") {
            let to_date_time = NaiveDate::parse_from_str(date_str, "%Y-%m-%d")
                .map(|date| date.and_hms(0, 0, 0))
                .or_else(|_err| NaiveDateTime::parse_from_str(date_str, "%Y-%m-%dT%H:%M:%S"))
                .context(format!(
                    "'end-date' `{}` should be of the format `2020-10-31` or `2020-10-31T02:00:00`",
                    date_str
                ))?;
            Some(to_date_time.timestamp())
        } else {
            None
        };

        let tags = matches
            .values_of("tags")
            .map_or(BTreeSet::default(), |values| {
                values
                    .into_iter()
                    .map(str::to_string)
                    .collect::<BTreeSet<_>>()
            });

        Ok(Self::List(ListSplitArgs {
            metastore_uri,
            index_id,
            states,
            start_date,
            end_date,
            tags,
        }))
    }

    fn parse_describe_args(matches: &ArgMatches) -> anyhow::Result<Self> {
        let index_id = matches
            .value_of("index-id")
            .map(String::from)
            .expect("'index-id' is a required arg.");
        let split_id = matches
            .value_of("split-id")
            .map(String::from)
            .expect("'split-id' is a required arg.");
        let metastore_uri = matches
            .value_of("metastore-uri")
<<<<<<< HEAD
            .map(normalize_uri)
            .expect("'metastore-uri' is a required arg.")?;
=======
            .map(Uri::try_new)
            .expect("`metastore-uri` is a required arg.")?
            .to_string();

>>>>>>> cffa52b6
        let verbose = matches.is_present("verbose");

        Ok(Self::Describe(DescribeSplitArgs {
            metastore_uri,
            index_id,
            split_id,
            verbose,
        }))
    }

    fn parse_extract_split_args(matches: &ArgMatches) -> anyhow::Result<Self> {
        let index_id = matches
            .value_of("index-id")
            .map(String::from)
            .expect("'index-id' is a required arg.");
        let split_id = matches
            .value_of("split-id")
            .map(String::from)
            .expect("'split-id' is a required arg.");
        let metastore_uri = matches
            .value_of("metastore-uri")
<<<<<<< HEAD
            .map(normalize_uri)
            .expect("'metastore-uri' is a required arg.")?;
        let target_dir = matches
            .value_of("target-dir")
            .map(PathBuf::from)
            .expect("'target-dir' is a required arg.");
=======
            .map(Uri::try_new)
            .expect("`metastore-uri` is a required arg.")?
            .to_string();
        let target_dir = matches
            .value_of("target-dir")
            .map(Uri::try_new)
            .expect("`target-dir` is a required arg.")?
            .filepath()
            .expect("`target-dir` should point to a local path.")
            .to_path_buf();
>>>>>>> cffa52b6

        Ok(Self::Extract(ExtractSplitArgs {
            metastore_uri,
            index_id,
            split_id,
            target_dir,
        }))
    }

    pub async fn execute(self) -> anyhow::Result<()> {
        match self {
            Self::List(args) => list_split_cli(args).await,
            Self::Describe(args) => describe_split_cli(args).await,
            Self::Extract(args) => extract_split_cli(args).await,
        }
    }
}

async fn list_split_cli(args: ListSplitArgs) -> anyhow::Result<()> {
    debug!(args = ?args, "list-split");

    let metastore_uri_resolver = MetastoreUriResolver::default();
    let metastore = metastore_uri_resolver.resolve(&args.metastore_uri).await?;
    let splits = metastore.list_all_splits(&args.index_id).await?;

    let filtered_splits = filter_splits(
        splits,
        args.states,
        args.start_date,
        args.end_date,
        args.tags,
    )?;
    let filtered_splits_table = make_list_splits_table(filtered_splits);

    println!("{}", filtered_splits_table.to_string());

    Ok(())
}

async fn describe_split_cli(args: DescribeSplitArgs) -> anyhow::Result<()> {
    debug!(args = ?args, "describe-split");

    let storage_uri_resolver = quickwit_storage_uri_resolver();
    let metastore_uri_resolver = MetastoreUriResolver::default();
    let metastore = metastore_uri_resolver.resolve(&args.metastore_uri).await?;
    let index_metadata = metastore.index_metadata(&args.index_id).await?;
    let index_storage = storage_uri_resolver.resolve(&index_metadata.index_uri)?;

    let split_file = PathBuf::from(format!("{}.split", args.split_id));
    let (split_footer, _) = read_split_footer(index_storage, &split_file).await?;
    let stats = BundleDirectory::get_stats_split(split_footer.clone())?;
    let hotcache_bytes = get_hotcache_from_split(split_footer)?;
    for (path, size) in stats {
        let readable_size = size.file_size(file_size_opts::DECIMAL).unwrap();
        println!("{:?} {}", path, readable_size);
    }
    if args.verbose {
        let hotcache_stats = HotDirectory::get_stats_per_file(hotcache_bytes)?;
        for (path, size) in hotcache_stats {
            let readable_size = size.file_size(file_size_opts::DECIMAL).unwrap();
            println!("HotCache {:?} {}", path, readable_size);
        }
    }
    Ok(())
}

async fn extract_split_cli(args: ExtractSplitArgs) -> anyhow::Result<()> {
    debug!(args = ?args, "extract-split");

    let storage_uri_resolver = quickwit_storage_uri_resolver();
    let metastore_uri_resolver = MetastoreUriResolver::default();
    let metastore = metastore_uri_resolver.resolve(&args.metastore_uri).await?;
    let index_metadata = metastore.index_metadata(&args.index_id).await?;
    let index_storage = storage_uri_resolver.resolve(&index_metadata.index_uri)?;
    let split_file = PathBuf::from(format!("{}.split", args.split_id));
    let split_data = index_storage.get_all(split_file.as_path()).await?;
    let (_hotcache_bytes, bundle_storage) = BundleStorage::open_from_split_data_with_owned_bytes(
        index_storage,
        split_file,
        split_data,
    )?;
    std::fs::create_dir_all(args.target_dir.to_owned())?;
    for path in bundle_storage.iter_files() {
        let mut out_path = args.target_dir.to_owned();
        out_path.push(path.to_owned());
        println!("Copying {:?}", out_path);
        bundle_storage.copy_to_file(path, &out_path).await?;
    }

    Ok(())
}

fn filter_splits(
    splits: Vec<Split>,
    states: Vec<SplitState>,
    start_date: Option<i64>,
    end_date: Option<i64>,
    tags: BTreeSet<String>,
) -> anyhow::Result<Vec<Split>> {
    let time_range_opt = match (start_date, end_date) {
        (None, None) => None,
        (None, Some(end_date)) => Some(Range {
            start: i64::MIN,
            end: end_date,
        }),
        (Some(start_date), None) => Some(Range {
            start: start_date,
            end: i64::MAX,
        }),
        (Some(start_date), Some(end_date)) => Some(Range {
            start: start_date,
            end: end_date,
        }),
    };
    let is_disjoint_time_range = |left: &Range<i64>, right: &RangeInclusive<i64>| {
        left.end <= *right.start() || *right.end() < left.start
    };

    let mut filtered_splits = vec![];

    // apply tags & time range filter.
    for split in splits {
        let is_any_tag_not_in_split = tags.iter().any(|tag| {
            let has_many_tags_for_field = tag
                .split_once(":")
                .map(|(field_name, _)| {
                    split
                        .split_metadata
                        .tags
                        .contains(&format!("{}:*", field_name))
                })
                .unwrap_or(false);
            !(split.split_metadata.tags.contains(tag) || has_many_tags_for_field)
        });
        if is_any_tag_not_in_split {
            continue;
        }

        if let (Some(filter_time_range), Some(split_time_range)) =
            (&time_range_opt, &split.split_metadata.time_range)
        {
            if is_disjoint_time_range(filter_time_range, split_time_range) {
                continue;
            }
        }
        filtered_splits.push(split);
    }

    // apply SplitState filter.
    if !states.is_empty() {
        filtered_splits = filtered_splits
            .into_iter()
            .filter(|split| states.contains(&split.split_state))
            .collect::<Vec<_>>();
    }

    Ok(filtered_splits)
}

fn make_list_splits_table(splits: Vec<Split>) -> Table {
    let rows = splits
        .into_iter()
        .map(|split| {
            let time_range = if let Some(time_range) = split.split_metadata.time_range {
                format!("[{:?}]", time_range)
            } else {
                "[*]".to_string()
            };
            SplitRow {
                id: split.split_metadata.split_id,
                num_docs: split.split_metadata.num_docs,
                size_mega_bytes: split.split_metadata.original_size_in_bytes / 1_000_000,
                create_at: NaiveDateTime::from_timestamp(split.split_metadata.create_timestamp, 0),
                updated_at: NaiveDateTime::from_timestamp(split.update_timestamp, 0),
                time_range,
            }
        })
        .sorted_by(|left, right| left.id.cmp(&right.id));
    make_table("Splits", rows)
}

fn split_state_from_input_str(input: &str) -> anyhow::Result<SplitState> {
    match input.to_lowercase().as_str() {
        "staged" => Ok(SplitState::Staged),
        "published" => Ok(SplitState::Published),
        "marked" => Ok(SplitState::MarkedForDeletion),
        _ => bail!(format!(
            "Unknown split state `{}`. Possible values are `staged`, `published`, and `marked`.",
            input
        )),
    }
}

#[derive(Tabled)]
struct SplitRow {
    #[header("Id")]
    id: String,
    #[header("Num Docs")]
    num_docs: usize,
    #[header("Size (MB)")]
    size_mega_bytes: u64,
    #[header("Create At")]
    create_at: NaiveDateTime,
    #[header("Updated At")]
    updated_at: NaiveDateTime,
    #[header("Time Range")]
    time_range: String,
}

#[cfg(test)]
mod tests {
    use std::path::PathBuf;

    use chrono::NaiveDateTime;
    use clap::{load_yaml, App, AppSettings};
    use quickwit_metastore::SplitMetadata;

    use super::*;
    use crate::cli::CliCommand;

    #[test]
    fn test_parse_list_split_args() -> anyhow::Result<()> {
        let yaml = load_yaml!("cli.yaml");
        let app = App::from(yaml).setting(AppSettings::NoBinaryName);
        let matches = app.try_get_matches_from(vec![
            "split",
            "list",
            "--metastore-uri",
            "file:///indexes",
            "--index-id",
            "wikipedia",
            "--states",
            "published,staged",
            "--start-date",
            "2021-12-03",
            "--end-date",
            "2021-12-05T00:30:25",
            "--tags",
            "foo:bar,bar:baz",
        ])?;
        let command = CliCommand::parse_cli_args(&matches)?;
        assert!(matches!(
            command,
            CliCommand::Split(SplitCliCommand::List(ListSplitArgs {
                index_id, metastore_uri, states, start_date, end_date, tags
            })) if &index_id == "wikipedia"
            && &metastore_uri == "file:///indexes"
            && states == vec![SplitState::Published, SplitState::Staged]
            && start_date == Some(NaiveDateTime::parse_from_str("2021-12-03T00:00:00", "%Y-%m-%dT%H:%M:%S").unwrap().timestamp())
            && end_date == Some(NaiveDateTime::parse_from_str("2021-12-05T00:30:25", "%Y-%m-%dT%H:%M:%S").unwrap().timestamp())
            && tags == BTreeSet::from(["foo:bar".to_string(), "bar:baz".to_string()])
        ));

        let yaml = load_yaml!("cli.yaml");
        let app = App::from(yaml).setting(AppSettings::NoBinaryName);
        let matches = app.try_get_matches_from(vec![
            "split",
            "list",
            "--metastore-uri",
            "file:///indexes",
            "--index-id",
            "wikipedia",
            "--states",
            "published",
            "--start-date",
            "2021-12-03T", // <- expect time
        ])?;
        assert!(matches!(CliCommand::parse_cli_args(&matches), Err { .. }));

        Ok(())
    }

    #[test]
    fn test_parse_split_describe_args() -> anyhow::Result<()> {
        let yaml = load_yaml!("cli.yaml");
        let app = App::from(yaml).setting(AppSettings::NoBinaryName);
        let matches = app.try_get_matches_from(vec![
            "split",
            "describe",
            "--index-id",
            "wikipedia",
            "--split-id",
            "ABC",
            "--metastore-uri",
            "file:///indexes",
        ])?;
        let command = CliCommand::parse_cli_args(&matches)?;
        assert!(matches!(
            command,
            CliCommand::Split(SplitCliCommand::Describe(DescribeSplitArgs {
                index_id,
                split_id,
                metastore_uri,
                verbose: false,
            })) if &index_id == "wikipedia" && &split_id == "ABC" && &metastore_uri == "file:///indexes"
        ));
        Ok(())
    }

    #[test]
    fn test_parse_split_extract_args() -> anyhow::Result<()> {
        let yaml = load_yaml!("cli.yaml");
        let app = App::from(yaml).setting(AppSettings::NoBinaryName);
        let matches = app.try_get_matches_from(vec![
            "split",
            "extract",
            "--index-id",
            "wikipedia",
            "--split-id",
            "ABC",
            "--target-dir",
            "datadir",
            "--metastore-uri",
            "file:///indexes",
        ])?;
        let command = CliCommand::parse_cli_args(&matches)?;
        assert!(matches!(
            command,
            CliCommand::Split(SplitCliCommand::Extract(ExtractSplitArgs {
                index_id,
                split_id,
                metastore_uri,
                target_dir
            })) if &index_id == "wikipedia" && &split_id == "ABC" && &metastore_uri == "file:///indexes" && target_dir == PathBuf::from("datadir")
        ));
        Ok(())
    }

    fn make_split(
        split_id: &str,
        split_state: SplitState,
        time_range: Option<RangeInclusive<i64>>,
        tags: Vec<&str>,
    ) -> Split {
        Split {
            split_metadata: SplitMetadata {
                split_id: split_id.to_string(),
                footer_offsets: 10..30,
                time_range,
                tags: tags.into_iter().map(|tag| tag.to_string()).collect(),
                create_timestamp: 1639997967,
                ..Default::default()
            },
            split_state,
            update_timestamp: 1639997968,
        }
    }

    #[test]
    fn test_filter_splits() -> anyhow::Result<()> {
        let splits = vec![
            make_split("one", SplitState::MarkedForDeletion, Some(5..=10), vec![]),
            make_split(
                "two",
                SplitState::Published,
                None,
                vec!["tenant:a", "foo:bar"],
            ),
            make_split(
                "three",
                SplitState::Staged,
                Some(15..=20),
                vec!["tenant:a", "foo:*"],
            ),
            make_split(
                "four",
                SplitState::Published,
                None,
                vec!["tenant:b", "foo:bar"],
            ),
            make_split("five", SplitState::Staged, Some(8..=12), vec!["tenant:b"]),
        ];

        // select by SplitState
        let filtered_splits = filter_splits(
            splits.clone(),
            vec![SplitState::Published, SplitState::MarkedForDeletion],
            None,
            None,
            BTreeSet::default(),
        )?;
        assert_eq!(filtered_splits.len(), 3);
        assert_eq!(
            filtered_splits
                .iter()
                .map(|split| split.split_id())
                .collect::<Vec<_>>(),
            ["one", "two", "four"]
        );

        // select by tags
        let filtered_splits = filter_splits(
            splits.clone(),
            vec![],
            None,
            None,
            BTreeSet::from(["tenant:a".to_string(), "foo:bar".to_string()]),
        )?;
        assert_eq!(filtered_splits.len(), 2);
        assert_eq!(
            filtered_splits
                .iter()
                .map(|split| split.split_id())
                .collect::<Vec<_>>(),
            ["two", "three"]
        );

        // select by time range
        let filtered_splits =
            filter_splits(splits, vec![], Some(7), Some(15), BTreeSet::default())?;
        assert_eq!(filtered_splits.len(), 4);
        assert_eq!(
            filtered_splits
                .iter()
                .map(|split| split.split_id())
                .collect::<Vec<_>>(),
            ["one", "two", "four", "five"]
        );

        Ok(())
    }
}<|MERGE_RESOLUTION|>--- conflicted
+++ resolved
@@ -25,12 +25,8 @@
 use chrono::{NaiveDate, NaiveDateTime};
 use clap::ArgMatches;
 use humansize::{file_size_opts, FileSize};
-<<<<<<< HEAD
 use itertools::Itertools;
-use quickwit_common::uri::normalize_uri;
-=======
 use quickwit_common::uri::Uri;
->>>>>>> cffa52b6
 use quickwit_directories::{
     get_hotcache_from_split, read_split_footer, BundleDirectory, HotDirectory,
 };
@@ -163,15 +159,10 @@
             .expect("'split-id' is a required arg.");
         let metastore_uri = matches
             .value_of("metastore-uri")
-<<<<<<< HEAD
-            .map(normalize_uri)
-            .expect("'metastore-uri' is a required arg.")?;
-=======
             .map(Uri::try_new)
             .expect("`metastore-uri` is a required arg.")?
             .to_string();
 
->>>>>>> cffa52b6
         let verbose = matches.is_present("verbose");
 
         Ok(Self::Describe(DescribeSplitArgs {
@@ -193,14 +184,6 @@
             .expect("'split-id' is a required arg.");
         let metastore_uri = matches
             .value_of("metastore-uri")
-<<<<<<< HEAD
-            .map(normalize_uri)
-            .expect("'metastore-uri' is a required arg.")?;
-        let target_dir = matches
-            .value_of("target-dir")
-            .map(PathBuf::from)
-            .expect("'target-dir' is a required arg.");
-=======
             .map(Uri::try_new)
             .expect("`metastore-uri` is a required arg.")?
             .to_string();
@@ -211,7 +194,6 @@
             .filepath()
             .expect("`target-dir` should point to a local path.")
             .to_path_buf();
->>>>>>> cffa52b6
 
         Ok(Self::Extract(ExtractSplitArgs {
             metastore_uri,
