--- conflicted
+++ resolved
@@ -22,17 +22,11 @@
 use quickwit_common::uri::{Protocol, Uri};
 pub use rusoto_core::Region;
 
-<<<<<<< HEAD
 use crate::{
     DebouncedStorage, S3CompatibleObjectStorage, Storage, StorageFactory, StorageResolverError,
 };
 
 /// S3 compatible object storage URI resolver.
-=======
-use crate::{DebouncedStorage, S3CompatibleObjectStorage, Storage, StorageFactory, StorageResult};
-
-/// S3 object storage URI resolver
->>>>>>> a5f87be9
 #[derive(Default)]
 pub struct S3CompatibleObjectStorageFactory;
 
@@ -41,14 +35,8 @@
         Protocol::S3
     }
 
-<<<<<<< HEAD
     fn resolve(&self, uri: &str) -> Result<Arc<dyn Storage>, StorageResolverError> {
-        let storage = DebouncedStorage::new(S3CompatibleObjectStorage::from_uri(uri)?);
-        Ok(Arc::new(storage))
-=======
-    fn resolve(&self, uri: &Uri) -> StorageResult<Arc<dyn Storage>> {
         let storage = S3CompatibleObjectStorage::from_uri(uri)?;
         Ok(Arc::new(DebouncedStorage::new(storage)))
->>>>>>> a5f87be9
     }
 }