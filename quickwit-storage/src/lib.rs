--- conflicted
+++ resolved
@@ -20,19 +20,6 @@
 #![warn(missing_docs)]
 #![allow(clippy::bool_assert_comparison)]
 
-<<<<<<< HEAD
-/*! `quickwit-storage` is the abstraction used in quickwit to interface itself
-to different storage:
-- object storages (S3)
-- local filesystem
-- distributed filesystems.
-etc.
-
-- The `BundleStorage` bundles together multiple files into a single file.
-
-*/
-mod cachable_storage;
-=======
 //! `quickwit-storage` is the abstraction used in quickwit to interface itself
 //! to different storage:
 //! - object storages (S3)
@@ -41,7 +28,7 @@
 //! etc.
 //!
 //! - The `BundleStorage` bundles together multiple files into a single file.
->>>>>>> f1605db8
+mod cachable_storage;
 mod cache;
 mod storage;
 pub use self::storage::{PutPayload, Storage};
@@ -66,7 +53,6 @@
 };
 pub use self::prefix_storage::add_prefix_to_storage;
 pub use self::ram_storage::{RamStorage, RamStorageBuilder};
-<<<<<<< HEAD
 pub use self::storage_resolver::{
     quickwit_storage_uri_resolver, StorageFactory, StorageUriResolver,
 };
@@ -78,8 +64,6 @@
 
 #[cfg(any(test, feature = "testsuite"))]
 pub use self::cache::MockCache;
-=======
->>>>>>> f1605db8
 #[cfg(any(test, feature = "testsuite"))]
 pub use self::storage::MockStorage;
 #[cfg(any(test, feature = "testsuite"))]
