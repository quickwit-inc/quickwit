--- conflicted
+++ resolved
@@ -30,11 +30,7 @@
 use tracing::warn;
 
 use crate::{
-<<<<<<< HEAD
-    OwnedBytes, Storage, StorageError, StorageErrorKind, StorageFactory, StorageResolverError,
-=======
-    DebouncedStorage, OwnedBytes, Storage, StorageError, StorageErrorKind, StorageFactory,
->>>>>>> 6ce19981
+    DebouncedStorage, OwnedBytes, Storage, StorageError, StorageErrorKind, StorageFactory, StorageResolverError,
     StorageResult,
 };
 
@@ -271,13 +267,8 @@
         "file".to_string()
     }
 
-<<<<<<< HEAD
     fn resolve(&self, uri: &str) -> Result<Arc<dyn Storage>, StorageResolverError> {
-        let storage = LocalFileStorage::from_uri(uri)?;
-=======
-    fn resolve(&self, uri: &str) -> StorageResult<Arc<dyn Storage>> {
         let storage = DebouncedStorage::new(LocalFileStorage::from_uri(uri)?);
->>>>>>> 6ce19981
         Ok(Arc::new(storage))
     }
 }
