// Copyright (C) 2022 Quickwit, Inc.
//
// Quickwit is offered under the AGPL v3.0 and as commercial software.
// For commercial licensing, contact us at hello@quickwit.io.
//
// AGPL:
// This program is free software: you can redistribute it and/or modify
// it under the terms of the GNU Affero General Public License as
// published by the Free Software Foundation, either version 3 of the
// License, or (at your option) any later version.
//
// This program is distributed in the hope that it will be useful,
// but WITHOUT ANY WARRANTY; without even the implied warranty of
// MERCHANTABILITY or FITNESS FOR A PARTICULAR PURPOSE. See the
// GNU Affero General Public License for more details.
//
// You should have received a copy of the GNU Affero General Public License
// along with this program. If not, see <http://www.gnu.org/licenses/>.

use std::io::{ErrorKind, SeekFrom};
use std::ops::Range;
use std::path::{Path, PathBuf};
use std::sync::Arc;
use std::{fmt, io};

use async_trait::async_trait;
use futures::future::{BoxFuture, FutureExt};
use quickwit_common::uri::{Protocol, Uri};
use tokio::fs;
use tokio::io::{AsyncReadExt, AsyncSeekExt};
use tracing::warn;

use crate::{
    DebouncedStorage, OwnedBytes, Storage, StorageError, StorageErrorKind, StorageFactory,
    StorageResolverError, StorageResult,
};

/// File system compatible storage implementation.
#[derive(Clone)]
pub struct LocalFileStorage {
    uri: Uri,
    root: PathBuf,
}

impl fmt::Debug for LocalFileStorage {
    fn fmt(&self, formatter: &mut fmt::Formatter) -> fmt::Result {
        formatter
            .debug_struct("LocalFileStorage")
            .field("root", &self.root.display())
            .finish()
    }
}

impl LocalFileStorage {
<<<<<<< HEAD
    /// Creates a file storage instance given a uri
    pub fn from_uri(uri: &str) -> Result<LocalFileStorage, StorageResolverError> {
        let root_pathbuf = Self::extract_root_path_from_uri(uri)?;
        Ok(LocalFileStorage::from(root_pathbuf))
    }

    /// Validates if the provided uri is of the correct protocol & extracts the root path.
    ///
    /// Both scheme `file:///{path}` and `file://{path}` are accepted.
    /// If uri starts with `file://`, a `/` is automatically added to ensure
    /// `path` starts from root.
    pub fn extract_root_path_from_uri(uri: &str) -> Result<PathBuf, StorageResolverError> {
        if !uri.starts_with("file://") {
            return Err(StorageResolverError::InvalidUri {
                message: format!(
                    "{:?} is an invalid file storage uri. Only file:// is accepted.",
                    uri
                ),
            });
        }

        let mut root_path = uri
            .split("://")
            .nth(1)
            .ok_or_else(|| StorageResolverError::InvalidUri {
                message: format!("Invalid root path: `{}`.", uri),
            })?
            .to_string();
        if !root_path.starts_with('/') {
            root_path.insert(0, '/');
        }
        let pathbuf = PathBuf::from(root_path);
        if pathbuf
            .iter()
            .any(|segment| segment.to_string_lossy() == "..")
        {
            return Err(StorageResolverError::InvalidUri {
                message: format!("Invalid URI, `..` is forbidden: `{}`.", uri),
            });
        }
        Ok(pathbuf)
=======
    /// Creates a local file storage instance given a URI.
    pub fn from_uri(uri: &Uri) -> StorageResult<Self> {
        uri.filepath()
            .map(|root| Self {
                uri: uri.clone(),
                root: root.to_path_buf(),
            })
            .ok_or_else(|| {
                let error = anyhow::anyhow!("URI `{uri}` is not a valid file URI.");
                StorageErrorKind::DoesNotExist.with_error(error)
            })
>>>>>>> a5f87be9
    }

    /// Moves a file from a source to a destination.
    /// from here is an external path, and to is an internal path.
    pub async fn move_into(&self, from_external: &Path, to: &Path) -> crate::StorageResult<()> {
        let to_full_path = self.root.join(to);
        fs::rename(from_external, to_full_path).await?;
        Ok(())
    }

    /// Moves a file from a source to a destination.
    /// from here is an internal path, and to is an external path.
    pub async fn move_out(&self, from_internal: &Path, to: &Path) -> crate::StorageResult<()> {
        let from_full_path = self.root.join(from_internal);
        fs::rename(from_full_path, to).await?;
        Ok(())
    }
}

/// Delete empty directories starting from `{root}/{path}` directory and stopping at `{root}`
/// directory. Note that the `{root}` directory is not deleted.
fn delete_all_dirs(root: PathBuf, path: &Path) -> BoxFuture<'_, std::io::Result<()>> {
    async move {
        let full_path = root.join(path);
        let path_entries_result = full_path.read_dir();
        if let Err(err) = &path_entries_result {
            // Ignore `ErrorKind::NotFound` as this could be deleted by another concurent task.
            if err.kind() == ErrorKind::NotFound {
                return Ok(());
            }
        }

        let is_not_empty = path_entries_result?.next().is_some();
        if is_not_empty {
            return Ok(());
        }

        let delete_result = fs::remove_dir(full_path).await;
        if let Err(err) = &delete_result {
            // Ignore `ErrorKind::NotFound` as this could be deleted by another concurent task.
            if err.kind() == ErrorKind::NotFound {
                return Ok(());
            }
            delete_result?;
        }

        match &path.parent() {
            Some(path) => {
                if path == &Path::new("") || path == &Path::new(".") {
                    return Ok(());
                }
                delete_all_dirs(root, path).await?;
            }
            _ => return Ok(()),
        }

        Ok(())
    }
    .boxed()
}

fn missing_file_is_ok(io_result: io::Result<()>) -> io::Result<()> {
    match io_result {
        Ok(()) => Ok(()),
        Err(io_err) if io_err.kind() == io::ErrorKind::NotFound => Ok(()),
        Err(io_err) => Err(io_err),
    }
}

#[async_trait]
impl Storage for LocalFileStorage {
    async fn check(&self) -> anyhow::Result<()> {
        if !self.root.exists() {
            // By creating directories, we check if we have the right permissions.
            fs::create_dir_all(self.root.as_path()).await?
        }
        Ok(())
    }

    async fn put(
        &self,
        path: &Path,
        payload: Box<dyn crate::PutPayload>,
    ) -> crate::StorageResult<()> {
        let full_path = self.root.join(path);
        if let Some(parent_dir) = full_path.parent() {
            fs::create_dir_all(parent_dir).await?;
        }

        let mut reader = payload.byte_stream().await?.into_async_read();
        let mut f = tokio::fs::File::create(full_path).await?;
        tokio::io::copy(&mut reader, &mut f).await?;

        Ok(())
    }

    async fn copy_to_file(&self, path: &Path, output_path: &Path) -> StorageResult<()> {
        let full_path = self.root.join(path);
        fs::copy(full_path, output_path).await?;
        Ok(())
    }

    async fn get_slice(&self, path: &Path, range: Range<usize>) -> StorageResult<OwnedBytes> {
        let full_path = self.root.join(path);
        let mut file = fs::File::open(full_path).await?;
        file.seek(SeekFrom::Start(range.start as u64)).await?;
        let mut content_bytes: Vec<u8> = vec![0u8; range.len()];
        file.read_exact(&mut content_bytes).await?;
        Ok(OwnedBytes::new(content_bytes))
    }

    async fn delete(&self, path: &Path) -> StorageResult<()> {
        let full_path = self.root.join(path);
        missing_file_is_ok(fs::remove_file(full_path).await)?;
        let parent = path.parent();
        if parent.is_none() {
            return Ok(());
        }
        if let Err(error) = delete_all_dirs(self.root.to_path_buf(), parent.unwrap()).await {
            warn!(error = ?error, path = %path.display(), "Failed to clean up parent directories.");
        }
        Ok(())
    }

    async fn get_all(&self, path: &Path) -> StorageResult<OwnedBytes> {
        let full_path = self.root.join(path);
        let content_bytes = fs::read(full_path).await.map_err(|err| {
            StorageError::from(err).add_context(format!(
                "Failed to read file {}/{}",
                self.uri(),
                path.to_string_lossy()
            ))
        })?;
        Ok(OwnedBytes::new(content_bytes))
    }

    fn uri(&self) -> &Uri {
        &self.uri
    }

    async fn file_num_bytes(&self, path: &Path) -> StorageResult<u64> {
        let full_path = self.root.join(path);
        match fs::metadata(full_path).await {
            Ok(metadata) => {
                if metadata.is_file() {
                    Ok(metadata.len())
                } else {
                    Err(StorageErrorKind::DoesNotExist.with_error(anyhow::anyhow!(
                        "File `{}` is actually a directory.",
                        path.display()
                    )))
                }
            }
            Err(err) => {
                if err.kind() == ErrorKind::NotFound {
                    Err(StorageErrorKind::DoesNotExist.with_error(err))
                } else {
                    Err(err.into())
                }
            }
        }
    }
}

/// A File storage resolver
#[derive(Debug, Clone, Default)]
pub struct LocalFileStorageFactory {}

impl StorageFactory for LocalFileStorageFactory {
    fn protocol(&self) -> Protocol {
        Protocol::File
    }

<<<<<<< HEAD
    fn resolve(&self, uri: &str) -> Result<Arc<dyn Storage>, StorageResolverError> {
        let storage = DebouncedStorage::new(LocalFileStorage::from_uri(uri)?);
        Ok(Arc::new(storage))
=======
    fn resolve(&self, uri: &Uri) -> StorageResult<Arc<dyn Storage>> {
        let storage = LocalFileStorage::from_uri(uri)?;
        Ok(Arc::new(DebouncedStorage::new(storage)))
>>>>>>> a5f87be9
    }
}

#[cfg(test)]
mod tests {
    use tempfile::tempdir;

    use super::*;
    use crate::test_suite::storage_test_suite;

    #[tokio::test]
    async fn test_storage() -> anyhow::Result<()> {
        let uri = Uri::try_new(&format!("{}", tempdir()?.path().display())).unwrap();
        let mut file_storage = LocalFileStorage::from_uri(&uri)?;
        storage_test_suite(&mut file_storage).await?;
        Ok(())
    }

    #[test]
<<<<<<< HEAD
    fn test_storage_fail_if_uri_is_not_safe() {
        let storage = LocalFileStorage::from_uri("file:///tmp/../not_ok");
        assert!(storage.is_err());
        assert!(matches!(
            storage.unwrap_err(),
            StorageResolverError::InvalidUri { .. }
        ));
    }

    #[test]
    fn test_storage_should_not_fail_if_dots_inside_directory_name() {
        LocalFileStorage::from_uri("file:///tmp/abc../").unwrap();
    }

    #[test]
    fn test_storage_should_automatically_start_from_root() -> anyhow::Result<()> {
        let storage = LocalFileStorage::from_uri("file://tmp/abc../")?;
        assert_eq!(storage.uri(), "file:///tmp/abc../");
        Ok(())
    }

    #[test]
=======
>>>>>>> a5f87be9
    fn test_file_storage_factory() -> anyhow::Result<()> {
        let tempdir = tempfile::tempdir()?;
        let index_uri = Uri::new(format!("file://{}/foo/bar", tempdir.path().display()));
        let file_storage_factory = LocalFileStorageFactory::default();
        let storage = file_storage_factory.resolve(&index_uri)?;
        assert_eq!(storage.uri(), &index_uri);

        let err = file_storage_factory
            .resolve(&Uri::new("s3://foo/bar".to_string()))
            .err()
            .unwrap();
        assert!(matches!(err, StorageResolverError::InvalidUri { .. }));

<<<<<<< HEAD
        let err = file_storage_factory.resolve("test://").err().unwrap();
        assert!(matches!(err, StorageResolverError::InvalidUri { .. }));
=======
        let err = file_storage_factory
            .resolve(&Uri::new("s3://".to_string()))
            .err()
            .unwrap();
        assert_eq!(err.kind(), StorageErrorKind::DoesNotExist);
>>>>>>> a5f87be9
        Ok(())
    }

    #[tokio::test]
    async fn test_try_delete_dir_all() -> anyhow::Result<()> {
        let path_root = tempdir()?.into_path();
        let dir_path = path_root.clone().join("foo/bar/baz");
        tokio::fs::create_dir_all(dir_path.clone()).await?;

        // check all empty directory
        assert_eq!(dir_path.exists(), true);
        delete_all_dirs(path_root.clone(), dir_path.as_path()).await?;
        assert_eq!(dir_path.exists(), false);
        assert_eq!(dir_path.parent().unwrap().exists(), false);

        // check with intermediate file
        tokio::fs::create_dir_all(dir_path.clone()).await?;
        let intermediate_file = dir_path.parent().unwrap().join("fizz.txt");
        tokio::fs::File::create(intermediate_file.clone()).await?;
        assert_eq!(dir_path.exists(), true);
        assert_eq!(intermediate_file.exists(), true);
        delete_all_dirs(path_root.clone(), dir_path.as_path()).await?;
        assert_eq!(dir_path.exists(), false);
        assert_eq!(dir_path.parent().unwrap().exists(), true);

        // make sure it does not go beyond the path
        tokio::fs::create_dir_all(path_root.join("home/foo/bar")).await?;
        delete_all_dirs(path_root.join("home/foo"), Path::new("bar")).await?;
        assert_eq!(path_root.join("home/foo").exists(), true);

        Ok(())
    }
}<|MERGE_RESOLUTION|>--- conflicted
+++ resolved
@@ -52,7 +52,8 @@
 }
 
 impl LocalFileStorage {
-<<<<<<< HEAD
+
+    //EVAN <
     /// Creates a file storage instance given a uri
     pub fn from_uri(uri: &str) -> Result<LocalFileStorage, StorageResolverError> {
         let root_pathbuf = Self::extract_root_path_from_uri(uri)?;
@@ -94,7 +95,9 @@
             });
         }
         Ok(pathbuf)
-=======
+    }
+    //EVAN />
+
     /// Creates a local file storage instance given a URI.
     pub fn from_uri(uri: &Uri) -> StorageResult<Self> {
         uri.filepath()
@@ -106,7 +109,6 @@
                 let error = anyhow::anyhow!("URI `{uri}` is not a valid file URI.");
                 StorageErrorKind::DoesNotExist.with_error(error)
             })
->>>>>>> a5f87be9
     }
 
     /// Moves a file from a source to a destination.
@@ -280,15 +282,9 @@
         Protocol::File
     }
 
-<<<<<<< HEAD
-    fn resolve(&self, uri: &str) -> Result<Arc<dyn Storage>, StorageResolverError> {
-        let storage = DebouncedStorage::new(LocalFileStorage::from_uri(uri)?);
-        Ok(Arc::new(storage))
-=======
     fn resolve(&self, uri: &Uri) -> StorageResult<Arc<dyn Storage>> {
         let storage = LocalFileStorage::from_uri(uri)?;
         Ok(Arc::new(DebouncedStorage::new(storage)))
->>>>>>> a5f87be9
     }
 }
 
@@ -307,8 +303,8 @@
         Ok(())
     }
 
+    //EVAN <
     #[test]
-<<<<<<< HEAD
     fn test_storage_fail_if_uri_is_not_safe() {
         let storage = LocalFileStorage::from_uri("file:///tmp/../not_ok");
         assert!(storage.is_err());
@@ -329,10 +325,9 @@
         assert_eq!(storage.uri(), "file:///tmp/abc../");
         Ok(())
     }
+    //EVAN />
 
     #[test]
-=======
->>>>>>> a5f87be9
     fn test_file_storage_factory() -> anyhow::Result<()> {
         let tempdir = tempfile::tempdir()?;
         let index_uri = Uri::new(format!("file://{}/foo/bar", tempdir.path().display()));
@@ -346,16 +341,8 @@
             .unwrap();
         assert!(matches!(err, StorageResolverError::InvalidUri { .. }));
 
-<<<<<<< HEAD
-        let err = file_storage_factory.resolve("test://").err().unwrap();
+        let err = file_storage_factory.resolve(&Uri::new("s3://".to_string())).err().unwrap();
         assert!(matches!(err, StorageResolverError::InvalidUri { .. }));
-=======
-        let err = file_storage_factory
-            .resolve(&Uri::new("s3://".to_string()))
-            .err()
-            .unwrap();
-        assert_eq!(err.kind(), StorageErrorKind::DoesNotExist);
->>>>>>> a5f87be9
         Ok(())
     }
 
