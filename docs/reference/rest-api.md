--- conflicted
+++ resolved
@@ -61,19 +61,12 @@
 
 The response for the is a JSON object, and the content type is `application/json; charset=UTF-8.`
 
-<<<<<<< HEAD
 | Field                   | Description                    | Type       |
 | --------------------    | ------------------------------ | :--------: |
 | **hits**                | Results of the query           | `[hit]`    |
 | **num_hits**            | Total number of matches        | `number`   |
 | **elapsed_time_micros** | Processing time of the query   | `number`   |
-=======
-| Field                | Description                    |    Type    |
-| -------------------- | ------------------------------ | :--------: |
-| **hits**             | Results of the query           | `[hit]` |
-| **num_hits**         | Total number of matches        |  `number`  |
-| **elapsed_time_micros**    | Processing time of the query   |  `number`  |
->>>>>>> 7a9a11b1
+
 
 ### Search stream in an index
 
