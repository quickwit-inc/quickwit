--- conflicted
+++ resolved
@@ -5,27 +5,15 @@
 
 Quickwit ships with the following features:
 
-<<<<<<< HEAD
 - simple CLI to manage your index and setup a distributed search cluster;
 - local and remote (S3-like storage) indexes;
 - stateless instances, add or remove instances without moving your data;
 - subsecond search on an object storage or any storage providing byte range queries;
 - full text search, including phrase query;
 - native support for time partitionning;
-- boolean queries: `(michael AND jackson) OR "king of pop")`;
+- boolean queries: `(michael AND jackson) OR "king of pop"`;
 - mapping feature to define your schema and easily convert JSON records into indexable documents;
 - support data types text, i64, f64, date, bytes and composite types object and array.
-=======
-- Simple CLI to manage your index and setup a distributed search cluster
-- Local and remote (S3-like storage) indexes
-- Stateless instances, add or remove instances without moving your data
-- Subsecond search on an object storage or any storage which provides bytes range queries
-- Full text search, including phrase query
-- Native support for time partitionning
-- Boolean queries: `(michael AND jackson) OR "king of pop"`
-- Mapping feature to define your schema and easily convert a json into a document to index
-- Support data types text, i64, f64, date, bytes and composite types object and array.
->>>>>>> 9d715647
 
 
 ## Quickwit v0.1 limitations
