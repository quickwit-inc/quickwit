// Quickwit
//  Copyright (C) 2021 Quickwit Inc.
//
//  Quickwit is offered under the AGPL v3.0 and as commercial software.
//  For commercial licensing, contact us at hello@quickwit.io.
//
//  AGPL:
//  This program is free software: you can redistribute it and/or modify
//  it under the terms of the GNU Affero General Public License as
//  published by the Free Software Foundation, either version 3 of the
//  License, or (at your option) any later version.
//
//  This program is distributed in the hope that it will be useful,
//  but WITHOUT ANY WARRANTY; without even the implied warranty of
//  MERCHANTABILITY or FITNESS FOR A PARTICULAR PURPOSE.  See the
//  GNU Affero General Public License for more details.
//
//  You should have received a copy of the GNU Affero General Public License
//  along with this program.  If not, see <http://www.gnu.org/licenses/>.

use std::path::PathBuf;
use std::sync::Arc;
use std::time::Instant;

use crate::models::Manifest;
use crate::models::PackagedSplit;
use crate::models::UploadedSplit;
use crate::semaphore::Semaphore;
use anyhow::Context;
use async_trait::async_trait;
use quickwit_actors::Actor;
use quickwit_actors::ActorContext;
use quickwit_actors::ActorExitStatus;
use quickwit_actors::AsyncActor;
use quickwit_actors::Mailbox;
use quickwit_actors::QueueCapacity;
use quickwit_metastore::Metastore;
use quickwit_metastore::SplitMetadata;
use quickwit_metastore::SplitState;
use quickwit_storage::PutPayload;
use quickwit_storage::Storage;
use quickwit_storage::BUNDLE_FILENAME;
use tantivy::chrono::Utc;
use tantivy::SegmentId;
use tokio::sync::oneshot::Receiver;
use tracing::info;

pub const MAX_CONCURRENT_SPLIT_UPLOAD: usize = 3;

pub struct Uploader {
    metastore: Arc<dyn Metastore>,
    index_storage: Arc<dyn Storage>,
    publisher_mailbox: Mailbox<Receiver<UploadedSplit>>,
    concurrent_upload_permits: Semaphore,
}

impl Uploader {
    pub fn new(
        metastore: Arc<dyn Metastore>,
        index_storage: Arc<dyn Storage>,
        publisher_mailbox: Mailbox<Receiver<UploadedSplit>>,
    ) -> Uploader {
        Uploader {
            metastore,
            index_storage,
            publisher_mailbox,
            concurrent_upload_permits: Semaphore::new(MAX_CONCURRENT_SPLIT_UPLOAD),
        }
    }
}

impl Actor for Uploader {
    type Message = PackagedSplit;

    type ObservableState = ();

    #[allow(clippy::unused_unit)]
    fn observable_state(&self) -> Self::ObservableState {
        ()
    }

    fn queue_capacity(&self) -> QueueCapacity {
        QueueCapacity::Bounded(0)
    }
}

fn create_manifest(segments: Vec<SegmentId>, split_metadata: SplitMetadata) -> Manifest {
    Manifest {
        split_metadata,
        segments,
    }
}

/// Upload all files within a single split to the storage
async fn put_split_files_to_storage(
    split: &PackagedSplit,
    split_metadata: SplitMetadata,
    storage: &dyn Storage,
) -> anyhow::Result<Manifest> {
    let bundle_path = split.split_scratch_directory.path().join(BUNDLE_FILENAME);
    info!("upload-split-bundle {:?} ", bundle_path);
    let start = Instant::now();

    let mut upload_res_futures = vec![];
    let key = PathBuf::from(BUNDLE_FILENAME);
    let payload = quickwit_storage::PutPayload::from(bundle_path);
    let upload_res_future = async move {
        storage.put(&key, payload).await.with_context(|| {
            format!(
                "Failed uploading key {} in bucket {}",
                key.display(),
                storage.uri()
            )
        })?;
        Result::<(), anyhow::Error>::Ok(())
    };
    upload_res_futures.push(upload_res_future);

    let manifest = create_manifest(split.segment_ids.clone(), split_metadata);
    futures::future::try_join_all(upload_res_futures).await?;

    let manifest_body = manifest.to_json()?.into_bytes();
    let manifest_path = PathBuf::from(".manifest");
    storage
        .put(&manifest_path, PutPayload::from(manifest_body))
        .await?;

    let elapsed_secs = start.elapsed().as_secs();
    let elapsed_ms = start.elapsed().as_millis();
    let file_statistics = split.file_statistics.clone();
    let split_size_in_megabytes = split.bundle_offsets.bundle_file_size / 1000000;
    let throughput_mb_s = split_size_in_megabytes as f32 / (elapsed_ms as f32 / 1000.0);
    info!(
        min_file_size_in_bytes = %file_statistics.min_file_size_in_bytes,
        max_file_size_in_bytes = %file_statistics.max_file_size_in_bytes,
        avg_file_size_in_bytes = %file_statistics.avg_file_size_in_bytes,
        split_size_in_megabytes = %split_size_in_megabytes,
        elapsed_secs = %elapsed_secs,
        throughput_mb_s = %throughput_mb_s,
        "Uploaded split to storage"
    );

    Ok(manifest)
}

fn create_split_metadata(split: &PackagedSplit) -> SplitMetadata {
    SplitMetadata {
        split_id: split.split_id.clone(),
        num_records: split.num_docs as usize,
        time_range: split.time_range.clone(),
        size_in_bytes: split.size_in_bytes,
        generation: 0,
        split_state: SplitState::New,
        update_timestamp: Utc::now().timestamp(),
<<<<<<< HEAD
        // TODO: discuss about where to get the tags, `PackagedSplit`, `IndexedSplit`,
        // is it part of the doc?
        tags: vec![],
=======
        bundle_offsets: split.bundle_offsets.clone(),
>>>>>>> bf1ac1cf
    }
}

async fn run_upload(
    split: PackagedSplit,
    split_storage: Arc<dyn Storage>,
    metastore: Arc<dyn Metastore>,
) -> anyhow::Result<UploadedSplit> {
    let split_metadata = create_split_metadata(&split);
    metastore
        .stage_split(&split.index_id, split_metadata.clone())
        .await?;
    put_split_files_to_storage(&split, split_metadata.clone(), &*split_storage).await?;
    Ok(UploadedSplit {
        index_id: split.index_id,
        split: split_metadata,
        checkpoint_delta: split.checkpoint_delta,
    })
}

#[async_trait]
impl AsyncActor for Uploader {
    async fn process_message(
        &mut self,
        split: PackagedSplit,
        ctx: &ActorContext<PackagedSplit>,
    ) -> Result<(), ActorExitStatus> {
        let (split_uploaded_tx, split_uploaded_rx) = tokio::sync::oneshot::channel();

        // We send the future to the publisher right away.
        // That way the publisher will process the uploaded split in order as opposed to
        // publishing in the order splits finish their uploading.
        ctx.send_message(&self.publisher_mailbox, split_uploaded_rx)
            .await?;

        // The permit will be added back manually to the semaphore the task after it is finished.
        let permit_guard = self.concurrent_upload_permits.acquire().await;

        let split_storage = quickwit_storage::add_prefix_to_storage(
            self.index_storage.clone(),
            split.split_id.clone(),
        );
        let metastore = self.metastore.clone();
        let kill_switch = ctx.kill_switch().clone();
        tokio::task::spawn(async move {
            let run_upload_res = run_upload(split, split_storage, metastore).await;
            if run_upload_res.is_err() {
                kill_switch.kill();
            }
            let uploaded_split = run_upload_res?;
            if split_uploaded_tx.send(uploaded_split).is_err() {
                kill_switch.kill();
            }
            std::mem::drop(permit_guard); //< we explicitely drop the permit to allow for another upload to happen here.
            Result::<(), anyhow::Error>::Ok(())
        });
        Ok(())
    }
}

#[cfg(test)]
mod tests {
    use crate::models::ScratchDirectory;
    use quickwit_actors::create_test_mailbox;
    use quickwit_actors::ObservationType;
    use quickwit_actors::Universe;
    use quickwit_metastore::checkpoint::CheckpointDelta;
    use quickwit_metastore::MockMetastore;
    use quickwit_storage::BundleStorageOffsets;
    use quickwit_storage::RamStorage;

    use super::*;

    #[tokio::test]
    async fn test_uploader() -> anyhow::Result<()> {
        quickwit_common::setup_logging_for_tests();
        let universe = Universe::new();
        let (mailbox, inbox) = create_test_mailbox();
        let mut mock_metastore = MockMetastore::default();
        mock_metastore
            .expect_stage_split()
            .withf(move |index_id, split_metadata| -> bool {
                (index_id == "test-index")
                    && &split_metadata.split_id == "test-split"
                    && split_metadata.time_range == Some(1628203589..=1628203640)
                    && split_metadata.split_state == SplitState::New
            })
            .times(1)
            .returning(|_, _| Ok(()));
        let ram_storage = RamStorage::default();
        let index_storage: Arc<dyn Storage> = Arc::new(ram_storage.clone());
        let uploader = Uploader::new(Arc::new(mock_metastore), index_storage.clone(), mailbox);
        let (uploader_mailbox, uploader_handle) = universe.spawn(uploader);
        let split_scratch_directory = ScratchDirectory::try_new_temp()?;
        std::fs::write(
            split_scratch_directory.path().join(BUNDLE_FILENAME),
            &b"bubu"[..],
        )?;
        std::fs::write(
            split_scratch_directory.path().join("anyfile2"),
            &b"bubu2"[..],
        )?;
        let segment_ids = vec![SegmentId::from_uuid_string(
            "f45425f4-f67c-417e-9de7-8a8327115d47",
        )?];
        universe
            .send_message(
                &uploader_mailbox,
                PackagedSplit {
                    split_id: "test-split".to_string(),
                    index_id: "test-index".to_string(),
                    checkpoint_delta: CheckpointDelta::from(3..15),
                    time_range: Some(1_628_203_589i64..=1_628_203_640i64),
                    size_in_bytes: 1_000,
                    bundle_offsets: BundleStorageOffsets {
                        footer_offsets: 400..500,
                        hotcache_offset_start: 300,
                        bundle_file_size: 500,
                    },
                    file_statistics: Default::default(),
                    segment_ids,
                    split_scratch_directory,
                    num_docs: 10,
                },
            )
            .await?;
        assert_eq!(
            uploader_handle.process_pending_and_observe().await.obs_type,
            ObservationType::Alive
        );
        let publish_futures = inbox.drain_available_message_for_test();
        assert_eq!(publish_futures.len(), 1);
        let publish_future = publish_futures.into_iter().next().unwrap();
        let uploaded_split = publish_future.await?;
        assert_eq!(uploaded_split.split.split_id, "test-split".to_string());
        assert_eq!(
            uploaded_split.checkpoint_delta,
            CheckpointDelta::from(3..15),
        );
        let mut files = ram_storage.list_files().await;
        files.sort();
        assert_eq!(
            &files,
            &[
                PathBuf::from("test-split/.manifest"),
                PathBuf::from("test-split/bundle"),
            ]
        );
        Ok(())
    }
}<|MERGE_RESOLUTION|>--- conflicted
+++ resolved
@@ -152,13 +152,8 @@
         generation: 0,
         split_state: SplitState::New,
         update_timestamp: Utc::now().timestamp(),
-<<<<<<< HEAD
-        // TODO: discuss about where to get the tags, `PackagedSplit`, `IndexedSplit`,
-        // is it part of the doc?
-        tags: vec![],
-=======
+        tags: vec![], // TODO: handle tags collection and attaching to split
         bundle_offsets: split.bundle_offsets.clone(),
->>>>>>> bf1ac1cf
     }
 }
 
