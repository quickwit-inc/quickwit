// Quickwit
//  Copyright (C) 2021 Quickwit Inc.
//
//  Quickwit is offered under the AGPL v3.0 and as commercial software.
//  For commercial licensing, contact us at hello@quickwit.io.
//
//  AGPL:
//  This program is free software: you can redistribute it and/or modify
//  it under the terms of the GNU Affero General Public License as
//  published by the Free Software Foundation, either version 3 of the
//  License, or (at your option) any later version.
//
//  This program is distributed in the hope that it will be useful,
//  but WITHOUT ANY WARRANTY; without even the implied warranty of
//  MERCHANTABILITY or FITNESS FOR A PARTICULAR PURPOSE.  See the
//  GNU Affero General Public License for more details.
//
//  You should have received a copy of the GNU Affero General Public License
//  along with this program.  If not, see <http://www.gnu.org/licenses/>.

use std::path::PathBuf;
use std::sync::Arc;
use std::time::Instant;

use crate::models::PackagedSplit;
use crate::models::UploadedSplit;
use crate::semaphore::Semaphore;
use anyhow::Context;
use async_trait::async_trait;
use quickwit_actors::Actor;
use quickwit_actors::ActorContext;
use quickwit_actors::ActorExitStatus;
use quickwit_actors::AsyncActor;
use quickwit_actors::Mailbox;
use quickwit_actors::QueueCapacity;
use quickwit_metastore::Metastore;
use quickwit_metastore::SplitMetadata;
use quickwit_metastore::SplitMetadataAndFooterOffsets;
use quickwit_metastore::SplitState;
use quickwit_storage::PutPayload;
use quickwit_storage::Storage;
use quickwit_storage::BUNDLE_FILENAME;
use tantivy::chrono::Utc;
use tokio::sync::oneshot::Receiver;
use tracing::info;

pub const MAX_CONCURRENT_SPLIT_UPLOAD: usize = 3;

pub struct Uploader {
    metastore: Arc<dyn Metastore>,
    index_storage: Arc<dyn Storage>,
    publisher_mailbox: Mailbox<Receiver<UploadedSplit>>,
    concurrent_upload_permits: Semaphore,
}

impl Uploader {
    pub fn new(
        metastore: Arc<dyn Metastore>,
        index_storage: Arc<dyn Storage>,
        publisher_mailbox: Mailbox<Receiver<UploadedSplit>>,
    ) -> Uploader {
        Uploader {
            metastore,
            index_storage,
            publisher_mailbox,
            concurrent_upload_permits: Semaphore::new(MAX_CONCURRENT_SPLIT_UPLOAD),
        }
    }
}

impl Actor for Uploader {
    type Message = PackagedSplit;

    type ObservableState = ();

    #[allow(clippy::unused_unit)]
    fn observable_state(&self) -> Self::ObservableState {
        ()
    }

    fn queue_capacity(&self) -> QueueCapacity {
        QueueCapacity::Bounded(0)
    }
}

/// Upload all files within a single split to the storage
async fn put_split_file_to_storage(
    split: &PackagedSplit,
    storage: &dyn Storage,
) -> anyhow::Result<()> {
    let bundle_path = split.split_scratch_directory.path().join(BUNDLE_FILENAME);
    let key = PathBuf::from(format!("{}.split", &split.split_id));

    let start = Instant::now();

    info!(bundle_path=%bundle_path.display(), split_id=%split.split_id, "upload-split-bundle");
    let payload = PutPayload::from(bundle_path);
    storage.put(&key, payload).await.with_context(|| {
        format!(
            "Failed uploading key {} in bucket {}",
            key.display(),
            storage.uri()
        )
    })?;

    let elapsed_ms = start.elapsed().as_millis();
    let split_size_in_megabytes = split.footer_offsets.end / 1_000_000;
    let throughput_mb_s = split_size_in_megabytes as f32 / (elapsed_ms as f32 / 1_000.0f32);
    info!(
        split_size_in_megabytes = %split_size_in_megabytes,
        elapsed_ms = %elapsed_ms,
        throughput_mb_s = %throughput_mb_s,
        "Uploaded split to storage"
    );

    Ok(())
}

fn create_split_metadata(split: &PackagedSplit) -> SplitMetadataAndFooterOffsets {
    SplitMetadataAndFooterOffsets {
        split_metadata: SplitMetadata {
            split_id: split.split_id.clone(),
            num_records: split.num_docs as usize,
            time_range: split.time_range.clone(),
            size_in_bytes: split.size_in_bytes,
            generation: 0,
            split_state: SplitState::New,
            update_timestamp: Utc::now().timestamp(),
<<<<<<< HEAD
            tags: split.tags.clone(),
            bundle_offsets: split.bundle_offsets.clone(),
=======
            tags: vec![], // TODO: handle tags collection and attaching to split
>>>>>>> 810b7824
        },
        footer_offsets: split.footer_offsets.clone(),
    }
}

async fn stage_and_upload_split(
    split: PackagedSplit,
    index_storage: &dyn Storage,
    metastore: &dyn Metastore,
) -> anyhow::Result<UploadedSplit> {
    let metadata = create_split_metadata(&split);
    metastore
        .stage_split(&split.index_id, metadata.clone())
        .await?;
    put_split_file_to_storage(&split, &*index_storage).await?;
    Ok(UploadedSplit {
        index_id: split.index_id,
        metadata,
        checkpoint_delta: split.checkpoint_delta,
    })
}

#[async_trait]
impl AsyncActor for Uploader {
    async fn process_message(
        &mut self,
        split: PackagedSplit,
        ctx: &ActorContext<PackagedSplit>,
    ) -> Result<(), ActorExitStatus> {
        let (split_uploaded_tx, split_uploaded_rx) = tokio::sync::oneshot::channel();

        // We send the future to the publisher right away.
        // That way the publisher will process the uploaded split in order as opposed to
        // publishing in the order splits finish their uploading.
        ctx.send_message(&self.publisher_mailbox, split_uploaded_rx)
            .await?;

        {
            // The permit will be added back manually to the semaphore the task after it is finished.
            let _permit_guard = self.concurrent_upload_permits.acquire().await;

            let uploaded_split =
                stage_and_upload_split(split, &*self.index_storage, &*self.metastore).await?;

            split_uploaded_tx
                .send(uploaded_split)
                .map_err(|_| ActorExitStatus::DownstreamClosed)?;
        }

        Ok(())
    }
}

#[cfg(test)]
mod tests {
    use crate::models::ScratchDirectory;
    use quickwit_actors::create_test_mailbox;
    use quickwit_actors::ObservationType;
    use quickwit_actors::Universe;
    use quickwit_metastore::checkpoint::CheckpointDelta;
    use quickwit_metastore::MockMetastore;
    use quickwit_storage::RamStorage;
    use tantivy::SegmentId;

    use super::*;

    #[tokio::test]
    async fn test_uploader() -> anyhow::Result<()> {
        quickwit_common::setup_logging_for_tests();
        let universe = Universe::new();
        let (mailbox, inbox) = create_test_mailbox();
        let mut mock_metastore = MockMetastore::default();
        mock_metastore
            .expect_stage_split()
            .withf(move |index_id, metadata| -> bool {
                (index_id == "test-index")
                    && &metadata.split_metadata.split_id == "test-split"
                    && metadata.split_metadata.time_range == Some(1628203589..=1628203640)
                    && metadata.split_metadata.split_state == SplitState::New
            })
            .times(1)
            .returning(|_, _| Ok(()));
        let ram_storage = RamStorage::default();
        let index_storage: Arc<dyn Storage> = Arc::new(ram_storage.clone());
        let uploader = Uploader::new(Arc::new(mock_metastore), index_storage.clone(), mailbox);
        let (uploader_mailbox, uploader_handle) = universe.spawn(uploader);
        let split_scratch_directory = ScratchDirectory::try_new_temp()?;
        std::fs::write(
            split_scratch_directory.path().join(BUNDLE_FILENAME),
            &b"bubu"[..],
        )?;
        std::fs::write(
            split_scratch_directory.path().join("anyfile2"),
            &b"bubu2"[..],
        )?;
        let segment_ids = vec![SegmentId::from_uuid_string(
            "f45425f4-f67c-417e-9de7-8a8327115d47",
        )?];
        universe
            .send_message(
                &uploader_mailbox,
                PackagedSplit {
                    split_id: "test-split".to_string(),
                    index_id: "test-index".to_string(),
                    checkpoint_delta: CheckpointDelta::from(3..15),
                    time_range: Some(1_628_203_589i64..=1_628_203_640i64),
                    size_in_bytes: 1_000,
                    footer_offsets: 1000..2000,
                    segment_ids,
                    split_scratch_directory,
                    num_docs: 10,
                    tags: vec![],
                },
            )
            .await?;
        assert_eq!(
            uploader_handle.process_pending_and_observe().await.obs_type,
            ObservationType::Alive
        );
        let publish_futures = inbox.drain_available_message_for_test();
        assert_eq!(publish_futures.len(), 1);
        let publish_future = publish_futures.into_iter().next().unwrap();
        let uploaded_split = publish_future.await?;
        assert_eq!(
            uploaded_split.metadata.split_metadata.split_id,
            "test-split".to_string()
        );
        assert_eq!(
            uploaded_split.checkpoint_delta,
            CheckpointDelta::from(3..15),
        );
        let mut files = ram_storage.list_files().await;
        files.sort();
        assert_eq!(&files, &[PathBuf::from("test-split.split")]);
        Ok(())
    }
}<|MERGE_RESOLUTION|>--- conflicted
+++ resolved
@@ -126,12 +126,8 @@
             generation: 0,
             split_state: SplitState::New,
             update_timestamp: Utc::now().timestamp(),
-<<<<<<< HEAD
             tags: split.tags.clone(),
             bundle_offsets: split.bundle_offsets.clone(),
-=======
-            tags: vec![], // TODO: handle tags collection and attaching to split
->>>>>>> 810b7824
         },
         footer_offsets: split.footer_offsets.clone(),
     }
