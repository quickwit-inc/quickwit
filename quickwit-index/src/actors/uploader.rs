// Quickwit
//  Copyright (C) 2021 Quickwit Inc.
//
//  Quickwit is offered under the AGPL v3.0 and as commercial software.
//  For commercial licensing, contact us at hello@quickwit.io.
//
//  AGPL:
//  This program is free software: you can redistribute it and/or modify
//  it under the terms of the GNU Affero General Public License as
//  published by the Free Software Foundation, either version 3 of the
//  License, or (at your option) any later version.
//
//  This program is distributed in the hope that it will be useful,
//  but WITHOUT ANY WARRANTY; without even the implied warranty of
//  MERCHANTABILITY or FITNESS FOR A PARTICULAR PURPOSE.  See the
//  GNU Affero General Public License for more details.
//
//  You should have received a copy of the GNU Affero General Public License
//  along with this program.  If not, see <http://www.gnu.org/licenses/>.

use std::path::PathBuf;
use std::sync::Arc;
use std::time::Instant;

use crate::models::Manifest;
use crate::models::PackagedSplit;
use crate::models::UploadedSplit;
use crate::semaphore::Semaphore;
use anyhow::Context;
use async_trait::async_trait;
use quickwit_actors::Actor;
use quickwit_actors::ActorContext;
use quickwit_actors::ActorExitStatus;
use quickwit_actors::AsyncActor;
use quickwit_actors::Mailbox;
use quickwit_actors::QueueCapacity;
use quickwit_metastore::BundleAndSplitMetadata;
use quickwit_metastore::Metastore;
use quickwit_metastore::SplitMetadata;
use quickwit_metastore::SplitState;
use quickwit_storage::PutPayload;
use quickwit_storage::Storage;
use quickwit_storage::BUNDLE_FILENAME;
use tantivy::chrono::Utc;
use tantivy::SegmentId;
use tokio::sync::oneshot::Receiver;
use tracing::info;

pub const MAX_CONCURRENT_SPLIT_UPLOAD: usize = 3;

pub struct Uploader {
    metastore: Arc<dyn Metastore>,
    index_storage: Arc<dyn Storage>,
    publisher_mailbox: Mailbox<Receiver<UploadedSplit>>,
    concurrent_upload_permits: Semaphore,
}

impl Uploader {
    pub fn new(
        metastore: Arc<dyn Metastore>,
        index_storage: Arc<dyn Storage>,
        publisher_mailbox: Mailbox<Receiver<UploadedSplit>>,
    ) -> Uploader {
        Uploader {
            metastore,
            index_storage,
            publisher_mailbox,
            concurrent_upload_permits: Semaphore::new(MAX_CONCURRENT_SPLIT_UPLOAD),
        }
    }
}

impl Actor for Uploader {
    type Message = PackagedSplit;

    type ObservableState = ();

    #[allow(clippy::unused_unit)]
    fn observable_state(&self) -> Self::ObservableState {
        ()
    }

    fn queue_capacity(&self) -> QueueCapacity {
        QueueCapacity::Bounded(0)
    }
}

fn create_manifest(segments: Vec<SegmentId>, split_metadata: SplitMetadata) -> Manifest {
    Manifest {
        split_metadata,
        segments,
    }
}

/// Upload all files within a single split to the storage
async fn put_split_files_to_storage(
    split: &PackagedSplit,
    split_metadata: SplitMetadata,
    storage: &dyn Storage,
) -> anyhow::Result<Manifest> {
    let bundle_path = split.split_scratch_directory.path().join(BUNDLE_FILENAME);
    info!("upload-split-bundle {:?} ", bundle_path);
    let start = Instant::now();

    let mut upload_res_futures = vec![];
    let key = PathBuf::from(BUNDLE_FILENAME);
    let payload = quickwit_storage::PutPayload::from(bundle_path);
    let upload_res_future = async move {
        storage.put(&key, payload).await.with_context(|| {
            format!(
                "Failed uploading key {} in bucket {}",
                key.display(),
                storage.uri()
            )
        })?;
        Result::<(), anyhow::Error>::Ok(())
    };
    upload_res_futures.push(upload_res_future);

    let manifest = create_manifest(split.segment_ids.clone(), split_metadata);
    futures::future::try_join_all(upload_res_futures).await?;

    let manifest_body = manifest.to_json()?.into_bytes();
    let manifest_path = PathBuf::from(".manifest");
    storage
        .put(&manifest_path, PutPayload::from(manifest_body))
        .await?;

    let elapsed_secs = start.elapsed().as_secs();
    let elapsed_ms = start.elapsed().as_millis();
    let file_statistics = split.file_statistics.clone();
    let split_size_in_megabytes = split.bundle_offsets.bundle_file_size / 1000000;
    let throughput_mb_s = split_size_in_megabytes as f32 / (elapsed_ms as f32 / 1000.0);
    info!(
        min_file_size_in_bytes = %file_statistics.min_file_size_in_bytes,
        max_file_size_in_bytes = %file_statistics.max_file_size_in_bytes,
        avg_file_size_in_bytes = %file_statistics.avg_file_size_in_bytes,
        split_size_in_megabytes = %split_size_in_megabytes,
        elapsed_secs = %elapsed_secs,
        throughput_mb_s = %throughput_mb_s,
        "Uploaded split to storage"
    );

    Ok(manifest)
}

<<<<<<< HEAD
fn create_split_metadata(split: &PackagedSplit) -> SplitMetadata {
    SplitMetadata {
        split_id: split.split_id.clone(),
        num_records: split.num_docs as usize,
        time_range: split.time_range.clone(),
        size_in_bytes: split.size_in_bytes,
        generation: 0,
        split_state: SplitState::New,
        update_timestamp: Utc::now().timestamp(),
        tags: vec![], // TODO: handle tags collection and attaching to split
=======
fn create_split_metadata(split: &PackagedSplit) -> BundleAndSplitMetadata {
    BundleAndSplitMetadata {
        split_metadata: SplitMetadata {
            split_id: split.split_id.clone(),
            num_records: split.num_docs as usize,
            time_range: split.time_range.clone(),
            size_in_bytes: split.size_in_bytes,
            generation: 0,
            split_state: SplitState::New,
            update_timestamp: Utc::now().timestamp(),
            bundle_offsets: split.bundle_offsets.clone(),
        },
>>>>>>> 3dd982ec
        bundle_offsets: split.bundle_offsets.clone(),
    }
}

async fn run_upload(
    split: PackagedSplit,
    split_storage: Arc<dyn Storage>,
    metastore: Arc<dyn Metastore>,
) -> anyhow::Result<UploadedSplit> {
    let metadata = create_split_metadata(&split);
    metastore
        .stage_split(&split.index_id, metadata.clone())
        .await?;
    put_split_files_to_storage(&split, metadata.split_metadata.clone(), &*split_storage).await?;
    Ok(UploadedSplit {
        index_id: split.index_id,
        metadata,
        checkpoint_delta: split.checkpoint_delta,
    })
}

#[async_trait]
impl AsyncActor for Uploader {
    async fn process_message(
        &mut self,
        split: PackagedSplit,
        ctx: &ActorContext<PackagedSplit>,
    ) -> Result<(), ActorExitStatus> {
        let (split_uploaded_tx, split_uploaded_rx) = tokio::sync::oneshot::channel();

        // We send the future to the publisher right away.
        // That way the publisher will process the uploaded split in order as opposed to
        // publishing in the order splits finish their uploading.
        ctx.send_message(&self.publisher_mailbox, split_uploaded_rx)
            .await?;

        // The permit will be added back manually to the semaphore the task after it is finished.
        let permit_guard = self.concurrent_upload_permits.acquire().await;

        let split_storage = quickwit_storage::add_prefix_to_storage(
            self.index_storage.clone(),
            split.split_id.clone(),
        );
        let metastore = self.metastore.clone();
        let kill_switch = ctx.kill_switch().clone();
        tokio::task::spawn(async move {
            let run_upload_res = run_upload(split, split_storage, metastore).await;
            if run_upload_res.is_err() {
                kill_switch.kill();
            }
            let uploaded_split = run_upload_res?;
            if split_uploaded_tx.send(uploaded_split).is_err() {
                kill_switch.kill();
            }
            std::mem::drop(permit_guard); //< we explicitely drop the permit to allow for another upload to happen here.
            Result::<(), anyhow::Error>::Ok(())
        });
        Ok(())
    }
}

#[cfg(test)]
mod tests {
    use crate::models::ScratchDirectory;
    use quickwit_actors::create_test_mailbox;
    use quickwit_actors::ObservationType;
    use quickwit_actors::Universe;
    use quickwit_metastore::checkpoint::CheckpointDelta;
    use quickwit_metastore::MockMetastore;
    use quickwit_storage::BundleStorageOffsets;
    use quickwit_storage::RamStorage;

    use super::*;

    #[tokio::test]
    async fn test_uploader() -> anyhow::Result<()> {
        quickwit_common::setup_logging_for_tests();
        let universe = Universe::new();
        let (mailbox, inbox) = create_test_mailbox();
        let mut mock_metastore = MockMetastore::default();
        mock_metastore
            .expect_stage_split()
            .withf(move |index_id, metadata| -> bool {
                (index_id == "test-index")
                    && &metadata.split_metadata.split_id == "test-split"
                    && metadata.split_metadata.time_range == Some(1628203589..=1628203640)
                    && metadata.split_metadata.split_state == SplitState::New
            })
            .times(1)
            .returning(|_, _| Ok(()));
        let ram_storage = RamStorage::default();
        let index_storage: Arc<dyn Storage> = Arc::new(ram_storage.clone());
        let uploader = Uploader::new(Arc::new(mock_metastore), index_storage.clone(), mailbox);
        let (uploader_mailbox, uploader_handle) = universe.spawn(uploader);
        let split_scratch_directory = ScratchDirectory::try_new_temp()?;
        std::fs::write(
            split_scratch_directory.path().join(BUNDLE_FILENAME),
            &b"bubu"[..],
        )?;
        std::fs::write(
            split_scratch_directory.path().join("anyfile2"),
            &b"bubu2"[..],
        )?;
        let segment_ids = vec![SegmentId::from_uuid_string(
            "f45425f4-f67c-417e-9de7-8a8327115d47",
        )?];
        universe
            .send_message(
                &uploader_mailbox,
                PackagedSplit {
                    split_id: "test-split".to_string(),
                    index_id: "test-index".to_string(),
                    checkpoint_delta: CheckpointDelta::from(3..15),
                    time_range: Some(1_628_203_589i64..=1_628_203_640i64),
                    size_in_bytes: 1_000,
                    bundle_offsets: BundleStorageOffsets {
                        footer_offsets: 400..500,
                        hotcache_offset_start: 300,
                        bundle_file_size: 500,
                    },
                    file_statistics: Default::default(),
                    segment_ids,
                    split_scratch_directory,
                    num_docs: 10,
                },
            )
            .await?;
        assert_eq!(
            uploader_handle.process_pending_and_observe().await.obs_type,
            ObservationType::Alive
        );
        let publish_futures = inbox.drain_available_message_for_test();
        assert_eq!(publish_futures.len(), 1);
        let publish_future = publish_futures.into_iter().next().unwrap();
        let uploaded_split = publish_future.await?;
        assert_eq!(
            uploaded_split.metadata.split_metadata.split_id,
            "test-split".to_string()
        );
        assert_eq!(
            uploaded_split.checkpoint_delta,
            CheckpointDelta::from(3..15),
        );
        let mut files = ram_storage.list_files().await;
        files.sort();
        assert_eq!(
            &files,
            &[
                PathBuf::from("test-split/.manifest"),
                PathBuf::from("test-split/bundle"),
            ]
        );
        Ok(())
    }
}<|MERGE_RESOLUTION|>--- conflicted
+++ resolved
@@ -144,18 +144,6 @@
     Ok(manifest)
 }
 
-<<<<<<< HEAD
-fn create_split_metadata(split: &PackagedSplit) -> SplitMetadata {
-    SplitMetadata {
-        split_id: split.split_id.clone(),
-        num_records: split.num_docs as usize,
-        time_range: split.time_range.clone(),
-        size_in_bytes: split.size_in_bytes,
-        generation: 0,
-        split_state: SplitState::New,
-        update_timestamp: Utc::now().timestamp(),
-        tags: vec![], // TODO: handle tags collection and attaching to split
-=======
 fn create_split_metadata(split: &PackagedSplit) -> BundleAndSplitMetadata {
     BundleAndSplitMetadata {
         split_metadata: SplitMetadata {
@@ -166,9 +154,9 @@
             generation: 0,
             split_state: SplitState::New,
             update_timestamp: Utc::now().timestamp(),
+            tags: vec![], // TODO: handle tags collection and attaching to split
             bundle_offsets: split.bundle_offsets.clone(),
         },
->>>>>>> 3dd982ec
         bundle_offsets: split.bundle_offsets.clone(),
     }
 }
