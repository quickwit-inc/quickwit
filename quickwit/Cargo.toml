[workspace]
resolver = "2"
members = [
  "quickwit-actors",
  "quickwit-aws",
  "quickwit-cli",
  "quickwit-cluster",
  "quickwit-codegen",
  "quickwit-codegen/example",
  "quickwit-common",
  "quickwit-config",
  "quickwit-control-plane",
  "quickwit-index-management",
  "quickwit-datetime",
  "quickwit-directories",
  "quickwit-doc-mapper",
  "quickwit-indexing",
  "quickwit-ingest",
  "quickwit-integration-tests",
  "quickwit-jaeger",
  "quickwit-janitor",
  "quickwit-lambda",
  "quickwit-macros",
  "quickwit-metastore",

  # Disabling metastore-utils from the quickwit projects to ease build/deps.
  # We can reenable it when we need it.
  # "quickwit-metastore-utils",
  "quickwit-opentelemetry",
  "quickwit-proto",
  "quickwit-query",
  "quickwit-rest-client",
  "quickwit-search",
  "quickwit-serve",
  "quickwit-storage",
  "quickwit-telemetry",
]

# The following list excludes `quickwit-metastore-utils` and `quickwit-lambda`
# from the default member to ease build/deps.
default-members = [
  "quickwit-actors",
  "quickwit-aws",
  "quickwit-cli",
  "quickwit-cluster",
  "quickwit-codegen",
  "quickwit-codegen/example",
  "quickwit-common",
  "quickwit-config",
  "quickwit-control-plane",
  "quickwit-datetime",
  "quickwit-directories",
  "quickwit-doc-mapper",
  "quickwit-index-management",
  "quickwit-indexing",
  "quickwit-ingest",
  "quickwit-integration-tests",
  "quickwit-jaeger",
  "quickwit-janitor",
  "quickwit-macros",
  "quickwit-metastore",
  "quickwit-opentelemetry",
  "quickwit-proto",
  "quickwit-query",
  "quickwit-rest-client",
  "quickwit-search",
  "quickwit-serve",
  "quickwit-storage",
  "quickwit-telemetry",
]

[workspace.package]
version = "0.7.1"
edition = "2021"
homepage = "https://quickwit.io/"
documentation = "https://quickwit.io/docs/"
repository = "https://github.com/quickwit-oss/quickwit"
authors = ["Quickwit, Inc. <hello@quickwit.io>"]
license = "AGPL-3.0-or-later"

[workspace.dependencies]
anyhow = "1"
arc-swap = "1.7"
assert-json-diff = "2"
async-compression = { version = "0.4", features = ["tokio", "gzip"] }
async-speed-limit = "0.4"
async-trait = "0.1"
backoff = { version = "0.4", features = ["tokio"] }
base64 = "0.21"
bytes = { version = "1", features = ["serde"] }
bytesize = { version = "1.3.0", features = ["serde"] }
bytestring = "1.3.0"
chitchat = { git = "https://github.com/quickwit-oss/chitchat.git", rev = "867207e" }

chrono = { version = "0.4", default-features = false, features = [
  "clock",
  "std",
] }
<<<<<<< HEAD
clap = { version = "4.4.1", features = ["env", "string"] }
coarsetime = "0.1.33"
=======
clap = { version = "4.5.0", features = ["env", "string"] }
>>>>>>> f37d8b68
colored = "2.1.0"
console-subscriber = "0.1.8"
criterion = { version = "0.5", features = ["async_tokio"] }
cron = "0.12.0"
dialoguer = "0.10.3"
dotenv = "0.15"
dyn-clone = "1.0.10"
enum-iterator = "1.5"
env_logger = "0.10"
fail = "0.5"
flume = "0.11"
fnv = "1"
flate2 = "1.0"
futures = "0.3"
futures-util = { version = "0.3.25", default-features = false }
google-cloud-auth = "0.12.0"
google-cloud-default = { version = "0.3.0", features = ["pubsub"] }
google-cloud-gax = "0.15.0"
google-cloud-googleapis = { version = "0.10.0", features = ["pubsub"] }
google-cloud-pubsub = "0.18.0"
heck = "0.4.1"
hex = "0.4.3"
home = "0.5.4"
hostname = "0.3"
http = "0.2.9"
http-serde = "1.1.2"
humansize = "2.1.3"
humantime = "2.1.0"
hyper = { version = "0.14", features = [
  "client",
  "http1",
  "http2",
  "server",
  "stream",
  "tcp",
] }
hyper-rustls = "0.24"
indexmap = { version = "2.1.0", features = ["serde"] }
indicatif = "0.17.3"
itertools = "0.12"
json_comments = "0.2"
libz-sys = "1.1.8"
lru = "0.12"
lindera-core = "0.27.0"
lindera-dictionary = "0.27.0"
lindera-tokenizer = { version = "0.27.0", features = [
  "cc-cedict-compress",
  "cc-cedict",
  "ipadic-compress",
  "ipadic",
  "ko-dic-compress",
  "ko-dic",
] }
matches = "0.1.9"
md5 = "0.7"
mime_guess = "2.0.4"
mockall = "0.11"
mrecordlog = { git = "https://github.com/quickwit-oss/mrecordlog", rev = "2c593d3" }
new_string_template = "1.4.0"
nom = "7.1.3"
num_cpus = "1"
numfmt = "1.1.1"
once_cell = "1"
oneshot = "0.1.5"
openssl = { version = "0.10.60", default-features = false }
openssl-probe = "0.1.5"
opentelemetry = { version = "0.20", features = ["rt-tokio"] }
opentelemetry-otlp = "0.13.0"
ouroboros = "0.18.0"
percent-encoding = "2.3.1"
pin-project = "1.1.0"
pnet = { version = "0.33.0", features = ["std"] }
postcard = { version = "1.0.4", features = [
  "use-std",
], default-features = false }
predicates = "3"
prettyplease = "0.2.0"
proc-macro2 = "1.0.50"
prometheus = { version = "0.13", features = ["process"] }
proptest = "1"
prost = { version = "0.11.6", default-features = false, features = [
  "prost-derive",
] }
prost-build = "0.11.6"
prost-types = "0.11.6"
pulsar = { git = "https://github.com/quickwit-oss/pulsar-rs.git", rev = "f9eff04", default-features = false, features = [
  "auth-oauth2",
  "compression",
  "tokio-runtime",
] }
quote = "1.0.23"
rand = "0.8"
rand_distr = "0.4"
rayon = "1"
rdkafka = { version = "0.33", default-features = false, features = [
  "cmake-build",
  "libz",
  "ssl",
  "tokio",
  "zstd",
] }
regex = "1.10.0"
regex-syntax = "0.8"
reqwest = { version = "0.11", default-features = false, features = [
  "json",
  "rustls-tls",
] }
rust-embed = "6.8.1"
sea-query = { version = "0" }
sea-query-binder = { version = "0", features = [
  "runtime-tokio-rustls",
  "sqlx-postgres",
] }
# ^1.0.184 due to serde-rs/serde#2538
serde = { version = "1.0.184", features = ["derive", "rc"] }
serde_json = "1.0"
serde_qs = { version = "0.12", features = ["warp"] }
serde_with = "3.6.0"
serde_yaml = "0.9"
siphasher = "0.3"
sqlx = { version = "0.7", features = [
  "migrate",
  "postgres",
  "runtime-tokio-rustls",
  "time",
] }
syn = { version = "2.0.11", features = ["extra-traits", "full", "parsing"] }
sync_wrapper = "0.1.2"
tabled = { version = "0.14", features = ["color"] }
tempfile = "3"
termcolor = "1"
thiserror = "1"
thousands = "0.2.0"
tikv-jemalloc-ctl = "0.5"
tikv-jemallocator = "0.5"
time = { version = "0.3", features = ["std", "formatting", "macros"] }
tokio = { version = "1.36", features = ["full"] }
tokio-stream = { version = "0.1", features = ["sync"] }
tokio-util = { version = "0.7", features = ["full"] }
toml = "0.7.6"
tonic = { version = "0.9.0", features = ["gzip"] }
tonic-build = "0.9.0"
tower = { version = "0.4.13", features = [
  "balance",
  "buffer",
  "load",
  "retry",
  "util",
] }
tower-http = { version = "0.4.0", features = ["compression-gzip", "cors"] }
tracing = "0.1.37"
tracing-opentelemetry = "0.20.0"
tracing-subscriber = { version = "0.3.16", features = [
  "env-filter",
  "std",
  "time",
] }
ttl_cache = "0.5"
typetag = "0.2"
ulid = "1.1"
username = "0.2"
utoipa = "4.2.0"
uuid = { version = "1.7", features = ["v4", "serde"] }
vrl = { version = "0.8.1", default-features = false, features = [
  "compiler",
  "diagnostic",
  "stdlib",
  "value",
] }
warp = "0.3"
whichlang = { git = "https://github.com/quickwit-oss/whichlang", rev = "fe406416" }
wiremock = "0.5"
zstd = "0.13.0"

aws-config = "0.55.0"
aws-credential-types = { version = "0.55.0", features = [
  "hardcoded-credentials",
] }
aws-sdk-kinesis = "0.28.0"
aws-sdk-s3 = "0.28.0"
aws-smithy-async = "0.55.0"
aws-smithy-client = "0.55.0"
aws-smithy-http = "0.55.0"
aws-smithy-types = "0.55.0"
aws-types = "0.55.0"

azure_core = { version = "0.13.0", features = ["enable_reqwest_rustls"] }
azure_storage = { version = "0.13.0", default-features = false, features = [
  "enable_reqwest_rustls",
] }
azure_storage_blobs = { version = "0.13.0", default-features = false, features = [
  "enable_reqwest_rustls",
] }

opendal = { version = "0.44", default-features = false }
reqsign = { version = "0.14", default-features = false }

quickwit-actors = { path = "quickwit-actors" }
quickwit-aws = { path = "quickwit-aws" }
quickwit-cli = { path = "quickwit-cli" }
quickwit-cluster = { path = "quickwit-cluster" }
quickwit-codegen = { path = "quickwit-codegen" }
quickwit-codegen-example = { path = "quickwit-codegen/example" }
quickwit-common = { path = "quickwit-common" }
quickwit-config = { path = "quickwit-config" }
quickwit-control-plane = { path = "quickwit-control-plane" }
quickwit-index-management = { path = "quickwit-index-management" }
quickwit-datetime = { path = "quickwit-datetime" }
quickwit-directories = { path = "quickwit-directories" }
quickwit-doc-mapper = { path = "quickwit-doc-mapper" }
quickwit-indexing = { path = "quickwit-indexing" }
quickwit-ingest = { path = "quickwit-ingest" }
quickwit-integration-tests = { path = "quickwit-integration-tests" }
quickwit-jaeger = { path = "quickwit-jaeger" }
quickwit-janitor = { path = "quickwit-janitor" }
quickwit-macros = { path = "quickwit-macros" }
quickwit-metastore = { path = "quickwit-metastore" }
quickwit-opentelemetry = { path = "quickwit-opentelemetry" }
quickwit-proto = { path = "quickwit-proto" }
quickwit-query = { path = "quickwit-query" }
quickwit-rest-client = { path = "quickwit-rest-client" }
quickwit-search = { path = "quickwit-search" }
quickwit-serve = { path = "quickwit-serve" }
quickwit-storage = { path = "quickwit-storage" }
quickwit-telemetry = { path = "quickwit-telemetry" }

tantivy = { git = "https://github.com/quickwit-oss/tantivy/", rev = "f6b0cc1", default-features = false, features = [
  "lz4-compression",
  "mmap",
  "quickwit",
  "zstd-compression",
] }

# This is actually not used directly the goal is to fix the version
# used by reqwest.
encoding_rs = "=0.8.32"

[patch.crates-io]
sasl2-sys = { git = "https://github.com/quickwit-oss/rust-sasl/", rev = "daca921" }

## this patched version of tracing helps better understand what happens inside futures (when are
## they polled, how long does poll take...)
#tracing = { git = "https://github.com/trinity-1686a/tracing.git", rev = "6806cac3" }
#tracing-attributes = { git = "https://github.com/trinity-1686a/tracing.git", rev = "6806cac3" }
#tracing-core = { git = "https://github.com/trinity-1686a/tracing.git", rev = "6806cac3" }
#tracing-futures = { git = "https://github.com/trinity-1686a/tracing.git", rev = "6806cac3" }
#tracing-log = { git = "https://github.com/trinity-1686a/tracing.git", rev = "6806cac3" }
#tracing-opentelemetry = { git = "https://github.com/trinity-1686a/tracing.git", rev = "6806cac3" }
#tracing-subscriber = { git = "https://github.com/trinity-1686a/tracing.git", rev = "6806cac3" }

[profile.dev]
debug = false<|MERGE_RESOLUTION|>--- conflicted
+++ resolved
@@ -96,12 +96,8 @@
   "clock",
   "std",
 ] }
-<<<<<<< HEAD
-clap = { version = "4.4.1", features = ["env", "string"] }
+clap = { version = "4.5.0", features = ["env", "string"] }
 coarsetime = "0.1.33"
-=======
-clap = { version = "4.5.0", features = ["env", "string"] }
->>>>>>> f37d8b68
 colored = "2.1.0"
 console-subscriber = "0.1.8"
 criterion = { version = "0.5", features = ["async_tokio"] }
