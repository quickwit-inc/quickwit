--- conflicted
+++ resolved
@@ -328,11 +328,7 @@
 quickwit-storage = { path = "quickwit-storage" }
 quickwit-telemetry = { path = "quickwit-telemetry" }
 
-<<<<<<< HEAD
 tantivy = { git = "https://github.com/quickwit-oss/tantivy/", rev = "d281ca3", default-features = false, features = [
-=======
-tantivy = { git = "https://github.com/quickwit-oss/tantivy/", rev = "71cf198", default-features = false, features = [
->>>>>>> 08ad09fa
   "lz4-compression",
   "mmap",
   "quickwit",
