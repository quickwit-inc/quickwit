[package]
name = "quickwit-config"
version = "0.4.0"
authors = ["Quickwit, Inc. <hello@quickwit.io>"]
edition = "2021"
license = "AGPL-3.0-or-later"                           # For a commercial license, contact hello@quickwit.io
description = "Quickwit configuration"
repository = "https://github.com/quickwit-oss/quickwit"
homepage = "https://quickwit.io/"
documentation = "https://quickwit.io/docs/"

[dependencies]
anyhow = { workspace = true }
byte-unit = { workspace = true }
chrono = { workspace = true }
cron = { workspace = true }
enum-iterator = { workspace = true }
humantime = { workspace = true }
itertools = { workspace = true }
json_comments = { workspace = true }
new_string_template = { workspace = true }
once_cell = { workspace = true }
regex = { workspace = true }
serde = { workspace = true }
serde_json = { workspace = true }
serde_yaml = { workspace = true }
toml = { workspace = true }
tracing = { workspace = true }
<<<<<<< HEAD
vrl = { workspace = true }
vrl-stdlib = { workspace = true }
=======
utoipa = { workspace = true }
>>>>>>> aefd7cd0

quickwit-common = { workspace = true }
quickwit-doc-mapper = { workspace = true }

[features]
testsuite = []

[dev-dependencies]
tokio = { workspace = true }<|MERGE_RESOLUTION|>--- conflicted
+++ resolved
@@ -26,12 +26,9 @@
 serde_yaml = { workspace = true }
 toml = { workspace = true }
 tracing = { workspace = true }
-<<<<<<< HEAD
+utoipa = { workspace = true }
 vrl = { workspace = true }
 vrl-stdlib = { workspace = true }
-=======
-utoipa = { workspace = true }
->>>>>>> aefd7cd0
 
 quickwit-common = { workspace = true }
 quickwit-doc-mapper = { workspace = true }
