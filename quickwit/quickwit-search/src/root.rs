// Copyright (C) 2022 Quickwit, Inc.
//
// Quickwit is offered under the AGPL v3.0 and as commercial software.
// For commercial licensing, contact us at hello@quickwit.io.
//
// AGPL:
// This program is free software: you can redistribute it and/or modify
// it under the terms of the GNU Affero General Public License as
// published by the Free Software Foundation, either version 3 of the
// License, or (at your option) any later version.
//
// This program is distributed in the hope that it will be useful,
// but WITHOUT ANY WARRANTY; without even the implied warranty of
// MERCHANTABILITY or FITNESS FOR A PARTICULAR PURPOSE. See the
// GNU Affero General Public License for more details.
//
// You should have received a copy of the GNU Affero General Public License
// along with this program. If not, see <http://www.gnu.org/licenses/>.

use std::cmp::Reverse;
use std::collections::{HashMap, HashSet};

use futures::future::try_join_all;
use itertools::Itertools;
use quickwit_config::{build_doc_mapper, IndexConfig};
use quickwit_metastore::{Metastore, SplitMetadata};
use quickwit_proto::{
    FetchDocsRequest, FetchDocsResponse, Hit, LeafHit, LeafSearchRequest, LeafSearchResponse,
    PartialHit, SearchRequest, SearchResponse, SplitIdAndFooterOffsets,
};
use tantivy::aggregation::agg_req::Aggregations;
use tantivy::aggregation::agg_result::AggregationResults;
use tantivy::aggregation::intermediate_agg_result::IntermediateAggregationResults;
use tantivy::collector::Collector;
use tantivy::TantivyError;
use tokio::task::spawn_blocking;
use tracing::{debug, error, instrument};

use crate::cluster_client::ClusterClient;
use crate::collector::make_merge_collector;
use crate::search_client_pool::Job;
use crate::{
    extract_split_and_footer_offsets, list_relevant_splits, SearchClientPool, SearchError,
    SearchServiceClient,
};

/// SearchJob to be assigned to search clients by the [`SearchClientPool`].
#[derive(Debug, PartialEq, Clone)]
pub struct SearchJob {
    cost: u32,
    offsets: SplitIdAndFooterOffsets,
}

impl SearchJob {
    #[cfg(test)]
    pub fn for_test(split_id: &str, cost: u32) -> SearchJob {
        SearchJob {
            cost,
            offsets: SplitIdAndFooterOffsets {
                split_id: split_id.to_string(),
                ..Default::default()
            },
        }
    }
}

impl From<SearchJob> for SplitIdAndFooterOffsets {
    fn from(search_job: SearchJob) -> Self {
        search_job.offsets
    }
}

impl<'a> From<&'a SplitMetadata> for SearchJob {
    fn from(split_metadata: &'a SplitMetadata) -> Self {
        SearchJob {
            cost: compute_split_cost(split_metadata),
            offsets: extract_split_and_footer_offsets(split_metadata),
        }
    }
}

impl Job for SearchJob {
    fn split_id(&self) -> &str {
        &self.offsets.split_id
    }

    fn cost(&self) -> u32 {
        self.cost
    }
}

pub(crate) struct FetchDocsJob {
    offsets: SplitIdAndFooterOffsets,
    pub partial_hits: Vec<PartialHit>,
}

impl Job for FetchDocsJob {
    fn split_id(&self) -> &str {
        &self.offsets.split_id
    }

    fn cost(&self) -> u32 {
        self.partial_hits.len() as u32
    }
}

impl From<FetchDocsJob> for SplitIdAndFooterOffsets {
    fn from(fetch_docs_job: FetchDocsJob) -> SplitIdAndFooterOffsets {
        fetch_docs_job.offsets
    }
}

pub(crate) fn validate_request(search_request: &SearchRequest) -> crate::Result<()> {
    if let Some(agg) = search_request.aggregation_request.as_ref() {
        let _agg: Aggregations = serde_json::from_str(agg)
            .map_err(|err| SearchError::InvalidAggregationRequest(err.to_string()))?;
    };

    if search_request.start_offset > 10_000 {
        return Err(SearchError::InvalidArgument(format!(
            "max value for start_offset is 10_000, but got {}",
            search_request.start_offset
        )));
    }

    if search_request.max_hits > 10_000 {
        return Err(SearchError::InvalidArgument(format!(
            "max value for max_hits is 10_000, but got {}",
            search_request.max_hits
        )));
    }

    Ok(())
}

/// Performs a distributed search.
/// 1. Sends leaf request over gRPC to multiple leaf nodes.
/// 2. Merges the search results.
/// 3. Sends fetch docs requests to multiple leaf nodes.
/// 4. Builds the response with docs and returns.
#[instrument(skip(search_request, cluster_client, client_pool, metastore))]
pub async fn root_search(
    search_request: &SearchRequest,
    metastore: &dyn Metastore,
    cluster_client: &ClusterClient,
    client_pool: &SearchClientPool,
) -> crate::Result<SearchResponse> {
    let start_instant = tokio::time::Instant::now();

    let index_config: IndexConfig = metastore
        .index_metadata(&search_request.index_id)
        .await?
        .into_index_config();

    let doc_mapper = build_doc_mapper(
        &index_config.doc_mapping,
        &index_config.search_settings,
        &index_config.indexing_settings,
    )
    .map_err(|err| {
        SearchError::InternalError(format!("Failed to build doc mapper. Cause: {}", err))
    })?;

    validate_request(search_request)?;

    // Validates the query by effectively building it against the current schema.
    doc_mapper.query(doc_mapper.schema(), search_request)?;

    let doc_mapper_str = serde_json::to_string(&doc_mapper).map_err(|err| {
        SearchError::InternalError(format!("Failed to serialize doc mapper: Cause {}", err))
    })?;

    let split_metadatas: Vec<SplitMetadata> =
        list_relevant_splits(search_request, metastore).await?;

    let split_offsets_map: HashMap<String, SplitIdAndFooterOffsets> = split_metadatas
        .iter()
        .map(|metadata| {
            (
                metadata.split_id().to_string(),
                extract_split_and_footer_offsets(metadata),
            )
        })
        .collect();

    let index_uri = &index_config.index_uri;

    let jobs: Vec<SearchJob> = split_metadatas.iter().map(SearchJob::from).collect();
    let assigned_leaf_search_jobs = client_pool.assign_jobs(jobs, &HashSet::default())?;
    debug!(assigned_leaf_search_jobs=?assigned_leaf_search_jobs, "Assigned leaf search jobs.");
    let leaf_search_responses: Vec<LeafSearchResponse> = try_join_all(
        assigned_leaf_search_jobs
            .into_iter()
            .map(|(client, client_jobs)| {
                let leaf_request = jobs_to_leaf_request(
                    search_request,
                    &doc_mapper_str,
                    index_uri.as_ref(),
                    client_jobs,
                );
                cluster_client.leaf_search(leaf_request, client)
            }),
    )
    .await?;

    // Creates a collector which merges responses into one
    let merge_collector = make_merge_collector(search_request)?;

    // Merging is a cpu-bound task.
    // It should be executed by Tokio's blocking threads.

    // Wrap into result for merge_fruits
    let leaf_search_responses: Vec<tantivy::Result<LeafSearchResponse>> =
        leaf_search_responses.into_iter().map(Ok).collect_vec();
    let leaf_search_response =
        spawn_blocking(move || merge_collector.merge_fruits(leaf_search_responses))
            .await?
            .map_err(|merge_error: TantivyError| {
                crate::SearchError::InternalError(format!("{}", merge_error))
            })?;
    debug!(leaf_search_response = ?leaf_search_response, "Merged leaf search response.");

    if !leaf_search_response.failed_splits.is_empty() {
        error!(failed_splits = ?leaf_search_response.failed_splits, "Leaf search response contains at least one failed split.");
        let errors: String = leaf_search_response
            .failed_splits
            .iter()
            .map(|splits| format!("{}", splits))
            .collect::<Vec<_>>()
            .join(", ");
        return Err(SearchError::InternalError(errors));
    }

    let client_fetch_docs_task: Vec<(SearchServiceClient, Vec<FetchDocsJob>)> =
        assign_client_fetch_doc_tasks(
            &leaf_search_response.partial_hits,
            &split_offsets_map,
            client_pool,
        )?;

    let fetch_docs_resp_futures =
        client_fetch_docs_task
            .into_iter()
            .map(|(client, fetch_docs_jobs)| {
                let partial_hits: Vec<PartialHit> = fetch_docs_jobs
                    .iter()
                    .flat_map(|fetch_doc_job| fetch_doc_job.partial_hits.iter().cloned())
                    .collect();
                let split_offsets: Vec<SplitIdAndFooterOffsets> = fetch_docs_jobs
                    .into_iter()
                    .map(|fetch_doc_job| fetch_doc_job.into())
                    .collect();

<<<<<<< HEAD
                let search_request_opt = if search_request.snippet_fields.is_empty() {
                    None
                } else {
                    Some(search_request.clone())
                };
                let fetch_docs_req = FetchDocsRequest {
                    partial_hits,
                    index_id: search_request.index_id.to_string(),
                    split_offsets,
                    index_uri: index_metadata.index_uri.to_string(),
                    search_request: search_request_opt,
                    doc_mapper: doc_mapper_str.clone(),
=======
                let fetch_docs_req = if search_request.snippet_fields.is_empty() {
                    FetchDocsRequest {
                        partial_hits,
                        index_id: search_request.index_id.to_string(),
                        split_offsets,
                        index_uri: index_uri.to_string(),
                        search_request: None,
                        doc_mapper: None,
                    }
                } else {
                    FetchDocsRequest {
                        partial_hits,
                        index_id: search_request.index_id.to_string(),
                        split_offsets,
                        index_uri: index_uri.to_string(),
                        search_request: Some(search_request.clone()),
                        doc_mapper: Some(doc_mapper_str.clone()),
                    }
>>>>>>> ff0a29e3
                };
                cluster_client.fetch_docs(fetch_docs_req, client)
            });

    let fetch_docs_resps: Vec<FetchDocsResponse> = try_join_all(fetch_docs_resp_futures).await?;

    // Merge the fetched docs.
    let leaf_hits = fetch_docs_resps
        .into_iter()
        .flat_map(|response| response.hits.into_iter());

    let mut hits: Vec<Hit> = leaf_hits
        .map(|leaf_hit: LeafHit| Hit {
            json: leaf_hit.leaf_json,
            partial_hit: leaf_hit.partial_hit,
            snippet: leaf_hit.leaf_snippet_json,
        })
        .collect();

    hits.sort_unstable_by_key(|hit| {
        Reverse(
            hit.partial_hit
                .as_ref()
                .map(|hit| hit.sorting_field_value)
                .unwrap_or(0),
        )
    });

    let elapsed = start_instant.elapsed();

    let aggregation = if let Some(intermediate_aggregation_result) =
        leaf_search_response.intermediate_aggregation_result
    {
        let res: IntermediateAggregationResults =
            serde_json::from_str(&intermediate_aggregation_result)?;
        let req: Aggregations = serde_json::from_str(search_request.aggregation_request())?;
        let res: AggregationResults = res.into_final_bucket_result(req)?;
        Some(serde_json::to_string(&res)?)
    } else {
        None
    };

    Ok(SearchResponse {
        aggregation,
        num_hits: leaf_search_response.num_hits,
        hits,
        elapsed_time_micros: elapsed.as_micros() as u64,
        errors: vec![],
    })
}

fn assign_client_fetch_doc_tasks(
    partial_hits: &[PartialHit],
    split_offsets_map: &HashMap<String, SplitIdAndFooterOffsets>,
    client_pool: &SearchClientPool,
) -> crate::Result<Vec<(SearchServiceClient, Vec<FetchDocsJob>)>> {
    // Group the partial hits per split
    let mut partial_hits_map: HashMap<String, Vec<PartialHit>> = HashMap::new();
    for partial_hit in partial_hits.iter() {
        partial_hits_map
            .entry(partial_hit.split_id.clone())
            .or_insert_with(Vec::new)
            .push(partial_hit.clone());
    }

    let mut fetch_docs_req_jobs: Vec<FetchDocsJob> = Vec::new();
    for (split_id, partial_hits) in partial_hits_map {
        let offsets = split_offsets_map
            .get(&split_id)
            .ok_or_else(|| {
                crate::SearchError::InternalError(format!(
                    "Received partial hit from an Unknown split {split_id}"
                ))
            })?
            .clone();
        let fetch_docs_job = FetchDocsJob {
            offsets,
            partial_hits,
        };
        fetch_docs_req_jobs.push(fetch_docs_job);
    }

    let assigned_jobs: Vec<(SearchServiceClient, Vec<FetchDocsJob>)> =
        client_pool.assign_jobs(fetch_docs_req_jobs, &HashSet::new())?;
    Ok(assigned_jobs)
}

// Measure the cost associated to searching in a given split metadata.
fn compute_split_cost(_split_metadata: &SplitMetadata) -> u32 {
    // TODO: Have a smarter cost, by smoothing the number of docs.
    1
}

/// Builds a [`LeafSearchRequest`] from a list of [`SearchJob`].
pub fn jobs_to_leaf_request(
    request: &SearchRequest,
    doc_mapper_str: &str,
    index_uri: &str, // TODO make Uri
    jobs: Vec<SearchJob>,
) -> LeafSearchRequest {
    let mut request_with_offset_0 = request.clone();
    request_with_offset_0.start_offset = 0;
    request_with_offset_0.max_hits += request.start_offset;
    LeafSearchRequest {
        search_request: Some(request_with_offset_0),
        split_offsets: jobs.into_iter().map(|job| job.offsets).collect(),
        doc_mapper: doc_mapper_str.to_string(),
        index_uri: index_uri.to_string(),
    }
}

#[cfg(test)]
mod tests {
    use std::sync::Arc;

    use quickwit_indexing::mock_split;
    use quickwit_metastore::{IndexMetadata, MockMetastore};
    use quickwit_proto::SplitSearchError;

    use super::*;
    use crate::MockSearchService;

    fn mock_partial_hit(
        split_id: &str,
        sorting_field_value: u64,
        doc_id: u32,
    ) -> quickwit_proto::PartialHit {
        quickwit_proto::PartialHit {
            sorting_field_value,
            split_id: split_id.to_string(),
            segment_ord: 1,
            doc_id,
        }
    }

    fn get_doc_for_fetch_req(
        fetch_docs_req: quickwit_proto::FetchDocsRequest,
    ) -> Vec<quickwit_proto::LeafHit> {
        fetch_docs_req
            .partial_hits
            .into_iter()
            .map(|req| quickwit_proto::LeafHit {
                leaf_json: serde_json::to_string_pretty(&serde_json::json!({
                    "title": [req.doc_id.to_string()],
                    "body": ["test 1"],
                    "url": ["http://127.0.0.1/1"]
                }))
                .expect("Json serialization should not fail"),
                partial_hit: Some(req),
                leaf_snippet_json: None,
            })
            .collect()
    }

    #[tokio::test]
    async fn test_root_search_offset_out_of_bounds_1085() -> anyhow::Result<()> {
        let search_request = quickwit_proto::SearchRequest {
            index_id: "test-index".to_string(),
            query: "test".to_string(),
            search_fields: vec!["body".to_string()],
            start_timestamp: None,
            end_timestamp: None,
            max_hits: 10,
            start_offset: 10,
            ..Default::default()
        };
        let mut metastore = MockMetastore::new();
        metastore
            .expect_index_metadata()
            .returning(|_index_id: &str| {
                Ok(IndexMetadata::for_test(
                    "test-index",
                    "ram:///indexes/test-index",
                ))
            });
        metastore
            .expect_list_splits()
            .returning(|_filter| Ok(vec![mock_split("split1"), mock_split("split2")]));
        let mut mock_search_service2 = MockSearchService::new();
        mock_search_service2.expect_leaf_search().returning(
            |_leaf_search_req: quickwit_proto::LeafSearchRequest| {
                Ok(quickwit_proto::LeafSearchResponse {
                    num_hits: 3,
                    partial_hits: vec![
                        mock_partial_hit("split1", 3, 1),
                        mock_partial_hit("split1", 2, 2),
                        mock_partial_hit("split1", 1, 3),
                    ],
                    failed_splits: Vec::new(),
                    num_attempted_splits: 1,
                    ..Default::default()
                })
            },
        );
        mock_search_service2.expect_fetch_docs().returning(
            |fetch_docs_req: quickwit_proto::FetchDocsRequest| {
                Ok(quickwit_proto::FetchDocsResponse {
                    hits: get_doc_for_fetch_req(fetch_docs_req),
                })
            },
        );
        let mut mock_search_service1 = MockSearchService::new();
        mock_search_service1.expect_leaf_search().returning(
            |_leaf_search_req: quickwit_proto::LeafSearchRequest| {
                Ok(quickwit_proto::LeafSearchResponse {
                    num_hits: 2,
                    partial_hits: vec![
                        mock_partial_hit("split2", 3, 1),
                        mock_partial_hit("split2", 1, 3),
                    ],
                    failed_splits: Vec::new(),
                    num_attempted_splits: 1,
                    ..Default::default()
                })
            },
        );
        mock_search_service1.expect_fetch_docs().returning(
            |fetch_docs_req: quickwit_proto::FetchDocsRequest| {
                Ok(quickwit_proto::FetchDocsResponse {
                    hits: get_doc_for_fetch_req(fetch_docs_req),
                })
            },
        );
        let client_pool = SearchClientPool::from_mocks(vec![
            Arc::new(mock_search_service1),
            Arc::new(mock_search_service2),
        ])
        .await?;
        let cluster_client = ClusterClient::new(client_pool.clone());
        let search_response =
            root_search(&search_request, &metastore, &cluster_client, &client_pool).await?;
        assert_eq!(search_response.num_hits, 5);
        assert_eq!(search_response.hits.len(), 0);
        Ok(())
    }

    #[tokio::test]
    async fn test_root_search_single_split() -> anyhow::Result<()> {
        let search_request = quickwit_proto::SearchRequest {
            index_id: "test-index".to_string(),
            query: "test".to_string(),
            search_fields: vec!["body".to_string()],
            start_timestamp: None,
            end_timestamp: None,
            max_hits: 10,
            start_offset: 0,
            ..Default::default()
        };
        let mut metastore = MockMetastore::new();
        metastore
            .expect_index_metadata()
            .returning(|_index_id: &str| {
                Ok(IndexMetadata::for_test(
                    "test-index",
                    "ram:///indexes/test-index",
                ))
            });
        metastore
            .expect_list_splits()
            .returning(|_filter| Ok(vec![mock_split("split1")]));
        let mut mock_search_service = MockSearchService::new();
        mock_search_service.expect_leaf_search().returning(
            |_leaf_search_req: quickwit_proto::LeafSearchRequest| {
                Ok(quickwit_proto::LeafSearchResponse {
                    num_hits: 3,
                    partial_hits: vec![
                        mock_partial_hit("split1", 3, 1),
                        mock_partial_hit("split1", 2, 2),
                        mock_partial_hit("split1", 1, 3),
                    ],
                    failed_splits: Vec::new(),
                    num_attempted_splits: 1,
                    ..Default::default()
                })
            },
        );
        mock_search_service.expect_fetch_docs().returning(
            |fetch_docs_req: quickwit_proto::FetchDocsRequest| {
                Ok(quickwit_proto::FetchDocsResponse {
                    hits: get_doc_for_fetch_req(fetch_docs_req),
                })
            },
        );
        let client_pool = SearchClientPool::from_mocks(vec![Arc::new(mock_search_service)]).await?;
        let cluster_client = ClusterClient::new(client_pool.clone());
        let search_response =
            root_search(&search_request, &metastore, &cluster_client, &client_pool).await?;
        assert_eq!(search_response.num_hits, 3);
        assert_eq!(search_response.hits.len(), 3);
        Ok(())
    }

    #[tokio::test]
    async fn test_root_search_multiple_splits() -> anyhow::Result<()> {
        let search_request = quickwit_proto::SearchRequest {
            index_id: "test-index".to_string(),
            query: "test".to_string(),
            search_fields: vec!["body".to_string()],
            start_timestamp: None,
            end_timestamp: None,
            max_hits: 10,
            start_offset: 0,
            ..Default::default()
        };
        let mut metastore = MockMetastore::new();
        metastore
            .expect_index_metadata()
            .returning(|_index_id: &str| {
                Ok(IndexMetadata::for_test(
                    "test-index",
                    "ram:///indexes/test-index",
                ))
            });
        metastore
            .expect_list_splits()
            .returning(|_filter| Ok(vec![mock_split("split1"), mock_split("split2")]));
        let mut mock_search_service1 = MockSearchService::new();
        mock_search_service1.expect_leaf_search().returning(
            |_leaf_search_req: quickwit_proto::LeafSearchRequest| {
                Ok(quickwit_proto::LeafSearchResponse {
                    num_hits: 2,
                    partial_hits: vec![
                        mock_partial_hit("split1", 3, 1),
                        mock_partial_hit("split1", 1, 3),
                    ],
                    failed_splits: Vec::new(),
                    num_attempted_splits: 1,
                    ..Default::default()
                })
            },
        );
        mock_search_service1.expect_fetch_docs().returning(
            |fetch_docs_req: quickwit_proto::FetchDocsRequest| {
                Ok(quickwit_proto::FetchDocsResponse {
                    hits: get_doc_for_fetch_req(fetch_docs_req),
                })
            },
        );
        let mut mock_search_service2 = MockSearchService::new();
        mock_search_service2.expect_leaf_search().returning(
            |_leaf_search_req: quickwit_proto::LeafSearchRequest| {
                Ok(quickwit_proto::LeafSearchResponse {
                    num_hits: 1,
                    partial_hits: vec![mock_partial_hit("split2", 2, 2)],
                    failed_splits: Vec::new(),
                    num_attempted_splits: 1,
                    ..Default::default()
                })
            },
        );
        mock_search_service2.expect_fetch_docs().returning(
            |fetch_docs_req: quickwit_proto::FetchDocsRequest| {
                Ok(quickwit_proto::FetchDocsResponse {
                    hits: get_doc_for_fetch_req(fetch_docs_req),
                })
            },
        );
        let client_pool = SearchClientPool::from_mocks(vec![
            Arc::new(mock_search_service1),
            Arc::new(mock_search_service2),
        ])
        .await?;
        let cluster_client = ClusterClient::new(client_pool.clone());
        let search_response =
            root_search(&search_request, &metastore, &cluster_client, &client_pool).await?;
        assert_eq!(search_response.num_hits, 3);
        assert_eq!(search_response.hits.len(), 3);
        Ok(())
    }

    #[tokio::test]
    async fn test_root_search_multiple_splits_retry_on_other_node() -> anyhow::Result<()> {
        let search_request = quickwit_proto::SearchRequest {
            index_id: "test-index".to_string(),
            query: "test".to_string(),
            search_fields: vec!["body".to_string()],
            start_timestamp: None,
            end_timestamp: None,
            max_hits: 10,
            start_offset: 0,
            ..Default::default()
        };
        let mut metastore = MockMetastore::new();
        metastore
            .expect_index_metadata()
            .returning(|_index_id: &str| {
                Ok(IndexMetadata::for_test(
                    "test-index",
                    "ram:///indexes/test-index",
                ))
            });
        metastore
            .expect_list_splits()
            .returning(|_filter| Ok(vec![mock_split("split1"), mock_split("split2")]));

        let mut mock_search_service1 = MockSearchService::new();
        mock_search_service1
            .expect_leaf_search()
            .times(2)
            .returning(|leaf_search_req: quickwit_proto::LeafSearchRequest| {
                let split_ids: Vec<&str> = leaf_search_req
                    .split_offsets
                    .iter()
                    .map(|metadata| metadata.split_id.as_str())
                    .collect();
                if split_ids == ["split1"] {
                    Ok(quickwit_proto::LeafSearchResponse {
                        num_hits: 2,
                        partial_hits: vec![
                            mock_partial_hit("split1", 3, 1),
                            mock_partial_hit("split1", 1, 3),
                        ],
                        failed_splits: Vec::new(),
                        num_attempted_splits: 1,
                        ..Default::default()
                    })
                } else if split_ids == ["split2"] {
                    // RETRY REQUEST!
                    Ok(quickwit_proto::LeafSearchResponse {
                        num_hits: 1,
                        partial_hits: vec![mock_partial_hit("split2", 2, 2)],
                        failed_splits: Vec::new(),
                        num_attempted_splits: 1,
                        ..Default::default()
                    })
                } else {
                    panic!("unexpected request in test {:?}", split_ids);
                }
            });
        mock_search_service1.expect_fetch_docs().returning(
            |fetch_docs_req: quickwit_proto::FetchDocsRequest| {
                Ok(quickwit_proto::FetchDocsResponse {
                    hits: get_doc_for_fetch_req(fetch_docs_req),
                })
            },
        );

        let mut mock_search_service2 = MockSearchService::new();
        mock_search_service2
            .expect_leaf_search()
            .times(1)
            .returning(|_leaf_search_req: quickwit_proto::LeafSearchRequest| {
                Ok(quickwit_proto::LeafSearchResponse {
                    // requests from split 2 arrive here - simulate failure
                    num_hits: 0,
                    partial_hits: vec![],
                    failed_splits: vec![SplitSearchError {
                        error: "mock_error".to_string(),
                        split_id: "split2".to_string(),
                        retryable_error: true,
                    }],
                    num_attempted_splits: 1,
                    ..Default::default()
                })
            });
        mock_search_service2.expect_fetch_docs().returning(
            |fetch_docs_req: quickwit_proto::FetchDocsRequest| {
                Ok(quickwit_proto::FetchDocsResponse {
                    hits: get_doc_for_fetch_req(fetch_docs_req),
                })
            },
        );
        let client_pool = SearchClientPool::from_mocks(vec![
            Arc::new(mock_search_service1),
            Arc::new(mock_search_service2),
        ])
        .await?;
        let cluster_client = ClusterClient::new(client_pool.clone());
        let search_response =
            root_search(&search_request, &metastore, &cluster_client, &client_pool).await?;
        assert_eq!(search_response.num_hits, 3);
        assert_eq!(search_response.hits.len(), 3);
        Ok(())
    }

    #[tokio::test]
    async fn test_root_search_multiple_splits_retry_on_all_nodes() -> anyhow::Result<()> {
        let search_request = quickwit_proto::SearchRequest {
            index_id: "test-index".to_string(),
            query: "test".to_string(),
            search_fields: vec!["body".to_string()],
            start_timestamp: None,
            end_timestamp: None,
            max_hits: 10,
            start_offset: 0,
            ..Default::default()
        };
        let mut metastore = MockMetastore::new();
        metastore
            .expect_index_metadata()
            .returning(|_index_id: &str| {
                Ok(IndexMetadata::for_test(
                    "test-index",
                    "ram:///indexes/test-index",
                ))
            });
        metastore
            .expect_list_splits()
            .returning(|_filter| Ok(vec![mock_split("split1"), mock_split("split2")]));
        let mut mock_search_service1 = MockSearchService::new();
        mock_search_service1
            .expect_leaf_search()
            .withf(|leaf_search_req| leaf_search_req.split_offsets[0].split_id == "split2")
            .return_once(|_| {
                println!("request from service1 split2?");
                // requests from split 2 arrive here - simulate failure.
                // a retry will be made on the second service.
                Ok(quickwit_proto::LeafSearchResponse {
                    num_hits: 0,
                    partial_hits: vec![],
                    failed_splits: vec![SplitSearchError {
                        error: "mock_error".to_string(),
                        split_id: "split2".to_string(),
                        retryable_error: true,
                    }],
                    num_attempted_splits: 1,
                    ..Default::default()
                })
            });
        mock_search_service1
            .expect_leaf_search()
            .withf(|leaf_search_req| leaf_search_req.split_offsets[0].split_id == "split1")
            .return_once(|_| {
                println!("request from service1 split1?");
                // RETRY REQUEST from split1
                Ok(quickwit_proto::LeafSearchResponse {
                    num_hits: 2,
                    partial_hits: vec![
                        mock_partial_hit("split1", 3, 1),
                        mock_partial_hit("split1", 1, 3),
                    ],
                    failed_splits: Vec::new(),
                    num_attempted_splits: 1,
                    ..Default::default()
                })
            });
        mock_search_service1.expect_fetch_docs().returning(
            |fetch_docs_req: quickwit_proto::FetchDocsRequest| {
                Ok(quickwit_proto::FetchDocsResponse {
                    hits: get_doc_for_fetch_req(fetch_docs_req),
                })
            },
        );
        let mut mock_search_service2 = MockSearchService::new();
        mock_search_service2
            .expect_leaf_search()
            .withf(|leaf_search_req| leaf_search_req.split_offsets[0].split_id == "split2")
            .return_once(|_| {
                println!("request from service2 split2?");
                // retry for split 2 arrive here, simulate success.
                Ok(quickwit_proto::LeafSearchResponse {
                    num_hits: 1,
                    partial_hits: vec![mock_partial_hit("split2", 2, 2)],
                    failed_splits: Vec::new(),
                    num_attempted_splits: 1,
                    ..Default::default()
                })
            });
        mock_search_service2
            .expect_leaf_search()
            .withf(|leaf_search_req| leaf_search_req.split_offsets[0].split_id == "split1")
            .return_once(|_| {
                println!("request from service2 split1?");
                // requests from split 1 arrive here - simulate failure, then success.
                Ok(quickwit_proto::LeafSearchResponse {
                    // requests from split 2 arrive here - simulate failure
                    num_hits: 0,
                    partial_hits: vec![],
                    failed_splits: vec![SplitSearchError {
                        error: "mock_error".to_string(),
                        split_id: "split1".to_string(),
                        retryable_error: true,
                    }],
                    num_attempted_splits: 1,
                    ..Default::default()
                })
            });
        mock_search_service2.expect_fetch_docs().returning(
            |fetch_docs_req: quickwit_proto::FetchDocsRequest| {
                Ok(quickwit_proto::FetchDocsResponse {
                    hits: get_doc_for_fetch_req(fetch_docs_req),
                })
            },
        );
        let client_pool = SearchClientPool::from_mocks(vec![
            Arc::new(mock_search_service1),
            Arc::new(mock_search_service2),
        ])
        .await?;
        let cluster_client = ClusterClient::new(client_pool.clone());
        let search_response =
            root_search(&search_request, &metastore, &cluster_client, &client_pool).await?;
        assert_eq!(search_response.num_hits, 3);
        assert_eq!(search_response.hits.len(), 3);
        Ok(())
    }

    #[tokio::test]
    async fn test_root_search_single_split_retry_single_node() -> anyhow::Result<()> {
        let search_request = quickwit_proto::SearchRequest {
            index_id: "test-index".to_string(),
            query: "test".to_string(),
            search_fields: vec!["body".to_string()],
            start_timestamp: None,
            end_timestamp: None,
            max_hits: 10,
            start_offset: 0,
            ..Default::default()
        };
        let mut metastore = MockMetastore::new();
        metastore
            .expect_index_metadata()
            .returning(|_index_id: &str| {
                Ok(IndexMetadata::for_test(
                    "test-index",
                    "ram:///indexes/test-index",
                ))
            });
        metastore
            .expect_list_splits()
            .returning(|_filter| Ok(vec![mock_split("split1")]));
        let mut first_call = true;
        let mut mock_search_service1 = MockSearchService::new();
        mock_search_service1
            .expect_leaf_search()
            .times(2)
            .returning(move |_leaf_search_req: quickwit_proto::LeafSearchRequest| {
                // requests from split 2 arrive here - simulate failure, then success
                if first_call {
                    first_call = false;
                    Ok(quickwit_proto::LeafSearchResponse {
                        num_hits: 0,
                        partial_hits: vec![],
                        failed_splits: vec![SplitSearchError {
                            error: "mock_error".to_string(),
                            split_id: "split1".to_string(),
                            retryable_error: true,
                        }],
                        num_attempted_splits: 1,
                        ..Default::default()
                    })
                } else {
                    Ok(quickwit_proto::LeafSearchResponse {
                        num_hits: 1,
                        partial_hits: vec![mock_partial_hit("split1", 2, 2)],
                        failed_splits: Vec::new(),
                        num_attempted_splits: 1,
                        ..Default::default()
                    })
                }
            });
        mock_search_service1.expect_fetch_docs().returning(
            |fetch_docs_req: quickwit_proto::FetchDocsRequest| {
                Ok(quickwit_proto::FetchDocsResponse {
                    hits: get_doc_for_fetch_req(fetch_docs_req),
                })
            },
        );
        let client_pool =
            SearchClientPool::from_mocks(vec![Arc::new(mock_search_service1)]).await?;
        let cluster_client = ClusterClient::new(client_pool.clone());
        let search_response =
            root_search(&search_request, &metastore, &cluster_client, &client_pool).await?;
        assert_eq!(search_response.num_hits, 1);
        assert_eq!(search_response.hits.len(), 1);
        Ok(())
    }

    #[tokio::test]
    async fn test_root_search_single_split_retry_single_node_fails() -> anyhow::Result<()> {
        let search_request = quickwit_proto::SearchRequest {
            index_id: "test-index".to_string(),
            query: "test".to_string(),
            search_fields: vec!["body".to_string()],
            start_timestamp: None,
            end_timestamp: None,
            max_hits: 10,
            start_offset: 0,
            ..Default::default()
        };
        let mut metastore = MockMetastore::new();
        metastore
            .expect_index_metadata()
            .returning(|_index_id: &str| {
                Ok(IndexMetadata::for_test(
                    "test-index",
                    "ram:///indexes/test-index",
                ))
            });
        metastore
            .expect_list_splits()
            .returning(|_filter| Ok(vec![mock_split("split1")]));

        let mut mock_search_service1 = MockSearchService::new();
        mock_search_service1
            .expect_leaf_search()
            .times(2)
            .returning(move |_leaf_search_req: quickwit_proto::LeafSearchRequest| {
                Ok(quickwit_proto::LeafSearchResponse {
                    num_hits: 0,
                    partial_hits: vec![],
                    failed_splits: vec![SplitSearchError {
                        error: "mock_error".to_string(),
                        split_id: "split1".to_string(),
                        retryable_error: true,
                    }],
                    num_attempted_splits: 1,
                    ..Default::default()
                })
            });
        mock_search_service1.expect_fetch_docs().returning(
            |_fetch_docs_req: quickwit_proto::FetchDocsRequest| {
                Err(SearchError::InternalError("mockerr docs".to_string()))
            },
        );
        let client_pool =
            SearchClientPool::from_mocks(vec![Arc::new(mock_search_service1)]).await?;
        let cluster_client = ClusterClient::new(client_pool.clone());
        let search_response =
            root_search(&search_request, &metastore, &cluster_client, &client_pool).await;
        assert!(search_response.is_err());
        Ok(())
    }

    #[tokio::test]
    async fn test_root_search_one_splits_two_nodes_but_one_is_failing_for_split(
    ) -> anyhow::Result<()> {
        let search_request = quickwit_proto::SearchRequest {
            index_id: "test-index".to_string(),
            query: "test".to_string(),
            search_fields: vec!["body".to_string()],
            start_timestamp: None,
            end_timestamp: None,
            max_hits: 10,
            start_offset: 0,
            ..Default::default()
        };
        let mut metastore = MockMetastore::new();
        metastore
            .expect_index_metadata()
            .returning(|_index_id: &str| {
                Ok(IndexMetadata::for_test(
                    "test-index",
                    "ram:///indexes/test-index",
                ))
            });
        metastore
            .expect_list_splits()
            .returning(|_filter| Ok(vec![mock_split("split1")]));
        // Service1 - broken node.
        let mut mock_search_service1 = MockSearchService::new();
        mock_search_service1.expect_leaf_search().returning(
            move |_leaf_search_req: quickwit_proto::LeafSearchRequest| {
                // retry requests from split 1 arrive here
                Ok(quickwit_proto::LeafSearchResponse {
                    num_hits: 1,
                    partial_hits: vec![mock_partial_hit("split1", 2, 2)],
                    failed_splits: Vec::new(),
                    num_attempted_splits: 1,
                    ..Default::default()
                })
            },
        );
        mock_search_service1.expect_fetch_docs().returning(
            |fetch_docs_req: quickwit_proto::FetchDocsRequest| {
                Ok(quickwit_proto::FetchDocsResponse {
                    hits: get_doc_for_fetch_req(fetch_docs_req),
                })
            },
        );
        // Service2 - working node.
        let mut mock_search_service2 = MockSearchService::new();
        mock_search_service2.expect_leaf_search().returning(
            move |_leaf_search_req: quickwit_proto::LeafSearchRequest| {
                Ok(quickwit_proto::LeafSearchResponse {
                    num_hits: 0,
                    partial_hits: vec![],
                    failed_splits: vec![SplitSearchError {
                        error: "mock_error".to_string(),
                        split_id: "split1".to_string(),
                        retryable_error: true,
                    }],
                    num_attempted_splits: 1,
                    ..Default::default()
                })
            },
        );
        mock_search_service2.expect_fetch_docs().returning(
            |_fetch_docs_req: quickwit_proto::FetchDocsRequest| {
                Err(SearchError::InternalError("mockerr docs".to_string()))
            },
        );
        let client_pool = SearchClientPool::from_mocks(vec![
            Arc::new(mock_search_service1),
            Arc::new(mock_search_service2),
        ])
        .await?;
        let cluster_client = ClusterClient::new(client_pool.clone());
        let search_response =
            root_search(&search_request, &metastore, &cluster_client, &client_pool).await?;
        assert_eq!(search_response.num_hits, 1);
        assert_eq!(search_response.hits.len(), 1);
        Ok(())
    }

    #[tokio::test]
    async fn test_root_search_one_splits_two_nodes_but_one_is_failing_completely(
    ) -> anyhow::Result<()> {
        let search_request = quickwit_proto::SearchRequest {
            index_id: "test-index".to_string(),
            query: "test".to_string(),
            search_fields: vec!["body".to_string()],
            start_timestamp: None,
            end_timestamp: None,
            max_hits: 10,
            start_offset: 0,
            ..Default::default()
        };
        let mut metastore = MockMetastore::new();
        metastore
            .expect_index_metadata()
            .returning(|_index_id: &str| {
                Ok(IndexMetadata::for_test(
                    "test-index",
                    "ram:///indexes/test-index",
                ))
            });
        metastore
            .expect_list_splits()
            .returning(|_filter| Ok(vec![mock_split("split1")]));

        // Service1 - working node.
        let mut mock_search_service1 = MockSearchService::new();
        mock_search_service1.expect_leaf_search().returning(
            move |_leaf_search_req: quickwit_proto::LeafSearchRequest| {
                Ok(quickwit_proto::LeafSearchResponse {
                    num_hits: 1,
                    partial_hits: vec![mock_partial_hit("split1", 2, 2)],
                    failed_splits: Vec::new(),
                    num_attempted_splits: 1,
                    ..Default::default()
                })
            },
        );
        mock_search_service1.expect_fetch_docs().returning(
            |fetch_docs_req: quickwit_proto::FetchDocsRequest| {
                Ok(quickwit_proto::FetchDocsResponse {
                    hits: get_doc_for_fetch_req(fetch_docs_req),
                })
            },
        );
        // Service2 - broken node.
        let mut mock_search_service2 = MockSearchService::new();
        mock_search_service2.expect_leaf_search().returning(
            move |_leaf_search_req: quickwit_proto::LeafSearchRequest| {
                Err(SearchError::InternalError("mockerr search".to_string()))
            },
        );
        mock_search_service2.expect_fetch_docs().returning(
            |_fetch_docs_req: quickwit_proto::FetchDocsRequest| {
                Err(SearchError::InternalError("mockerr docs".to_string()))
            },
        );
        let client_pool = SearchClientPool::from_mocks(vec![
            Arc::new(mock_search_service1),
            Arc::new(mock_search_service2),
        ])
        .await?;
        let cluster_client = ClusterClient::new(client_pool.clone());
        let search_response =
            root_search(&search_request, &metastore, &cluster_client, &client_pool).await?;
        assert_eq!(search_response.num_hits, 1);
        assert_eq!(search_response.hits.len(), 1);
        Ok(())
    }

    #[tokio::test]
    async fn test_root_search_invalid_queries() -> anyhow::Result<()> {
        let mut metastore = MockMetastore::new();
        metastore
            .expect_index_metadata()
            .returning(|_index_id: &str| {
                Ok(IndexMetadata::for_test(
                    "test-index",
                    "ram:///indexes/test-index",
                ))
            });
        metastore
            .expect_list_splits()
            .returning(|_filter| Ok(vec![mock_split("split")]));

        let client_pool =
            SearchClientPool::from_mocks(vec![Arc::new(MockSearchService::new())]).await?;
        let cluster_client = ClusterClient::new(client_pool.clone());

        assert!(root_search(
            &quickwit_proto::SearchRequest {
                index_id: "test-index".to_string(),
                query: r#"invalid_field:"test""#.to_string(),
                search_fields: vec!["body".to_string()],
                start_timestamp: None,
                end_timestamp: None,
                max_hits: 10,
                start_offset: 0,
                ..Default::default()
            },
            &metastore,
            &cluster_client,
            &client_pool,
        )
        .await
        .is_err());

        assert!(root_search(
            &quickwit_proto::SearchRequest {
                index_id: "test-index".to_string(),
                query: "test".to_string(),
                search_fields: vec!["invalid_field".to_string()],
                start_timestamp: None,
                end_timestamp: None,
                max_hits: 10,
                start_offset: 0,
                ..Default::default()
            },
            &metastore,
            &cluster_client,
            &client_pool,
        )
        .await
        .is_err());

        Ok(())
    }

    #[tokio::test]
    async fn test_root_search_invalid_aggregation() -> anyhow::Result<()> {
        let agg_req = r#"
            {
                "expensive_colors": {
                    "termss": {
                        "field": "color",
                        "order": {
                            "price_stats.max": "desc"
                        }
                    },
                    "aggs": {
                        "price_stats" : {
                            "stats": {
                                "field": "price"
                            }
                        }
                    }
                }
            }"#;

        let search_request = quickwit_proto::SearchRequest {
            index_id: "test-index".to_string(),
            query: "test".to_string(),
            search_fields: vec!["body".to_string()],
            start_timestamp: None,
            end_timestamp: None,
            max_hits: 10,
            start_offset: 0,
            aggregation_request: Some(agg_req.to_string()),
            ..Default::default()
        };
        let mut metastore = MockMetastore::new();
        metastore
            .expect_index_metadata()
            .returning(|_index_id: &str| {
                Ok(IndexMetadata::for_test(
                    "test-index",
                    "ram:///indexes/test-index",
                ))
            });
        metastore
            .expect_list_splits()
            .returning(|_filter| Ok(vec![mock_split("split1")]));
        let client_pool =
            SearchClientPool::from_mocks(vec![Arc::new(MockSearchService::new())]).await?;
        let cluster_client = ClusterClient::new(client_pool.clone());
        let search_response =
            root_search(&search_request, &metastore, &cluster_client, &client_pool).await;
        assert!(search_response.is_err());
        assert_eq!(
            search_response.unwrap_err().to_string(),
            "Invalid aggregation request: data did not match any variant of untagged enum \
             Aggregation at line 18 column 13",
        );
        Ok(())
    }

    #[tokio::test]
    async fn test_root_search_invalid_request() -> anyhow::Result<()> {
        let search_request = quickwit_proto::SearchRequest {
            index_id: "test-index".to_string(),
            query: "test".to_string(),
            search_fields: vec!["body".to_string()],
            start_timestamp: None,
            end_timestamp: None,
            max_hits: 10,
            start_offset: 20_000,
            ..Default::default()
        };
        let mut metastore = MockMetastore::new();
        metastore
            .expect_index_metadata()
            .returning(|_index_id: &str| {
                Ok(IndexMetadata::for_test(
                    "test-index",
                    "ram:///indexes/test-index",
                ))
            });
        metastore
            .expect_list_splits()
            .returning(|_filter| Ok(vec![mock_split("split1")]));
        let client_pool =
            SearchClientPool::from_mocks(vec![Arc::new(MockSearchService::new())]).await?;
        let cluster_client = ClusterClient::new(client_pool.clone());
        let search_response =
            root_search(&search_request, &metastore, &cluster_client, &client_pool).await;
        assert!(search_response.is_err());
        assert_eq!(
            search_response.unwrap_err().to_string(),
            "Invalid argument: max value for start_offset is 10_000, but got 20000",
        );

        let search_request = quickwit_proto::SearchRequest {
            index_id: "test-index".to_string(),
            query: "test".to_string(),
            search_fields: vec!["body".to_string()],
            start_timestamp: None,
            end_timestamp: None,
            max_hits: 20_000,
            ..Default::default()
        };

        let search_response =
            root_search(&search_request, &metastore, &cluster_client, &client_pool).await;
        assert!(search_response.is_err());
        assert_eq!(
            search_response.unwrap_err().to_string(),
            "Invalid argument: max value for max_hits is 10_000, but got 20000",
        );

        Ok(())
    }
}<|MERGE_RESOLUTION|>--- conflicted
+++ resolved
@@ -251,7 +251,6 @@
                     .map(|fetch_doc_job| fetch_doc_job.into())
                     .collect();
 
-<<<<<<< HEAD
                 let search_request_opt = if search_request.snippet_fields.is_empty() {
                     None
                 } else {
@@ -261,29 +260,9 @@
                     partial_hits,
                     index_id: search_request.index_id.to_string(),
                     split_offsets,
-                    index_uri: index_metadata.index_uri.to_string(),
+                    index_uri: index_uri.to_string(),
                     search_request: search_request_opt,
                     doc_mapper: doc_mapper_str.clone(),
-=======
-                let fetch_docs_req = if search_request.snippet_fields.is_empty() {
-                    FetchDocsRequest {
-                        partial_hits,
-                        index_id: search_request.index_id.to_string(),
-                        split_offsets,
-                        index_uri: index_uri.to_string(),
-                        search_request: None,
-                        doc_mapper: None,
-                    }
-                } else {
-                    FetchDocsRequest {
-                        partial_hits,
-                        index_id: search_request.index_id.to_string(),
-                        split_offsets,
-                        index_uri: index_uri.to_string(),
-                        search_request: Some(search_request.clone()),
-                        doc_mapper: Some(doc_mapper_str.clone()),
-                    }
->>>>>>> ff0a29e3
                 };
                 cluster_client.fetch_docs(fetch_docs_req, client)
             });
