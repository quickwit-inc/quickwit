--- conflicted
+++ resolved
@@ -771,13 +771,8 @@
         })
         .collect();
     let request = quickwit_proto::SearchRequest {
-<<<<<<< HEAD
         index_id: test_sandbox.index_uid().index_id().to_string(),
-        query: query.to_string(),
-=======
-        index_id: test_sandbox.index_id().to_string(),
         query_ast: qast_helper(query, &[]),
->>>>>>> 87ffd5a8
         max_hits: 100,
         ..Default::default()
     };
