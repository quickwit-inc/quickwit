--- conflicted
+++ resolved
@@ -44,20 +44,12 @@
     // TODO: building a search request should not be necessary for listing splits.
     // This needs some refactoring: relevant splits, metadata_map, jobs...
 
-<<<<<<< HEAD
     let search_request = SearchRequest::from(search_stream_request.clone());
-    let index_metadata = metastore.index_metadata(&search_request.index_id).await?;
+    let index_metadata = metastore.index_metadata(&search_stream_request.index_id).await?;
     let index_uid = index_metadata.index_uid.clone();
     let index_config = index_metadata.into_index_config();
 
     let split_metadatas = list_relevant_splits(index_uid, &search_request, metastore).await?;
-=======
-    let index_config: IndexConfig = metastore
-        .index_metadata(&search_stream_request.index_id)
-        .await?
-        .into_index_config();
-
->>>>>>> 87ffd5a8
     let doc_mapper = build_doc_mapper(&index_config.doc_mapping, &index_config.search_settings)
         .map_err(|err| {
             SearchError::InternalError(format!("Failed to build doc mapper. Cause: {err}"))
