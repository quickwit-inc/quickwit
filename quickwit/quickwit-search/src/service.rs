// Copyright (C) 2023 Quickwit, Inc.
//
// Quickwit is offered under the AGPL v3.0 and as commercial software.
// For commercial licensing, contact us at hello@quickwit.io.
//
// AGPL:
// This program is free software: you can redistribute it and/or modify
// it under the terms of the GNU Affero General Public License as
// published by the Free Software Foundation, either version 3 of the
// License, or (at your option) any later version.
//
// This program is distributed in the hope that it will be useful,
// but WITHOUT ANY WARRANTY; without even the implied warranty of
// MERCHANTABILITY or FITNESS FOR A PARTICULAR PURPOSE. See the
// GNU Affero General Public License for more details.
//
// You should have received a copy of the GNU Affero General Public License
// along with this program. If not, see <http://www.gnu.org/licenses/>.

use std::pin::Pin;
use std::sync::Arc;

use async_trait::async_trait;
use bytes::Bytes;
use quickwit_common::uri::Uri;
use quickwit_config::SearcherConfig;
use quickwit_doc_mapper::DocMapper;
use quickwit_metastore::Metastore;
use quickwit_proto::{
    FetchDocsRequest, FetchDocsResponse, LeafListTermsRequest, LeafListTermsResponse,
    LeafSearchRequest, LeafSearchResponse, LeafSearchStreamRequest, LeafSearchStreamResponse,
    ListTermsRequest, ListTermsResponse, SearchRequest, SearchResponse, SearchStreamRequest,
};
use quickwit_storage::{Cache, MemorySizedCache, QuickwitCache, StorageUriResolver};
use tantivy::aggregation::AggregationLimits;
use tokio::sync::Semaphore;
use tokio_stream::wrappers::UnboundedReceiverStream;
use tracing::info;

use crate::leaf_cache::LeafSearchCache;
use crate::search_stream::{leaf_search_stream, root_search_stream};
use crate::{
    fetch_docs, leaf_list_terms, leaf_search, root_list_terms, root_search, ClusterClient,
    SearchError, SearchJobPlacer,
};

#[derive(Clone)]
/// The search service implementation.
pub struct SearchServiceImpl {
    metastore: Arc<dyn Metastore>,
    storage_uri_resolver: StorageUriResolver,
    cluster_client: ClusterClient,
    search_job_placer: SearchJobPlacer,
    searcher_context: Arc<SearcherContext>,
}

/// Trait representing a search service.
///
/// It mirrors the gRPC service `SearchService`, but with a more concrete
/// error type that can be converted into an API Error.
/// The REST API relies directly on the `SearchService`.
/// Also, it is mockable.
#[mockall::automock]
#[async_trait]
pub trait SearchService: 'static + Send + Sync {
    /// Root search API.
    /// This RPC identifies the set of splits on which the query should run on,
    /// and dispatches the multiple calls to `LeafSearch`.
    ///
    /// It is also in charge of merging back the responses.
    async fn root_search(&self, request: SearchRequest) -> crate::Result<SearchResponse>;

    /// Performs a leaf search on a given set of splits.
    ///
    /// It is like a regular search except that:
    /// - the node should perform the search locally instead of dispatching
    /// it to other nodes.
    /// - it should be applied on the given subset of splits
    /// - hit content is not fetched, and we instead return a so-called `PartialHit`.
    async fn leaf_search(&self, request: LeafSearchRequest) -> crate::Result<LeafSearchResponse>;

    /// Fetches the documents contents from the document store.
    /// This methods takes `PartialHit`s and returns `Hit`s.
    async fn fetch_docs(&self, request: FetchDocsRequest) -> crate::Result<FetchDocsResponse>;

    /// Performs a root search returning a receiver for streaming
    async fn root_search_stream(
        &self,
        request: SearchStreamRequest,
    ) -> crate::Result<Pin<Box<dyn futures::Stream<Item = crate::Result<Bytes>> + Send>>>;

    /// Performs a leaf search on a given set of splits and returns a stream.
    async fn leaf_search_stream(
        &self,
        request: LeafSearchStreamRequest,
    ) -> crate::Result<UnboundedReceiverStream<crate::Result<LeafSearchStreamResponse>>>;

    /// Root search API.
    /// This RPC identifies the set of splits on which the query should run on,
    /// and dispatches the multiple calls to `LeafSearch`.
    ///
    /// It is also in charge of merging back the responses.
    async fn root_list_terms(&self, request: ListTermsRequest) -> crate::Result<ListTermsResponse>;

    /// Performs a leaf search on a given set of splits.
    ///
    /// It is like a regular search except that:
    /// - the node should perform the search locally instead of dispatching
    /// it to other nodes.
    /// - it should be applied on the given subset of splits
    /// - hit content is not fetched, and we instead return a so-called `PartialHit`.
    async fn leaf_list_terms(
        &self,
        request: LeafListTermsRequest,
    ) -> crate::Result<LeafListTermsResponse>;
}

impl SearchServiceImpl {
    /// Creates a new search service.
    pub fn new(
        metastore: Arc<dyn Metastore>,
        storage_uri_resolver: StorageUriResolver,
        cluster_client: ClusterClient,
        search_job_placer: SearchJobPlacer,
        searcher_config: SearcherConfig,
    ) -> Self {
        let searcher_context = Arc::new(SearcherContext::new(searcher_config));
        SearchServiceImpl {
            metastore,
            storage_uri_resolver,
            cluster_client,
            search_job_placer,
            searcher_context,
        }
    }
}

fn deserialize_doc_mapper(doc_mapper_str: &str) -> crate::Result<Arc<dyn DocMapper>> {
    let doc_mapper = serde_json::from_str::<Arc<dyn DocMapper>>(doc_mapper_str).map_err(|err| {
        SearchError::InternalError(format!("Failed to deserialize doc mapper: `{err}`"))
    })?;
    Ok(doc_mapper)
}

#[async_trait]
impl SearchService for SearchServiceImpl {
    async fn root_search(&self, search_request: SearchRequest) -> crate::Result<SearchResponse> {
        let search_result = root_search(
            &self.searcher_context,
            search_request,
            self.metastore.as_ref(),
            &self.cluster_client,
            &self.search_job_placer,
        )
        .await?;

        Ok(search_result)
    }

    async fn leaf_search(
        &self,
        leaf_search_request: LeafSearchRequest,
    ) -> crate::Result<LeafSearchResponse> {
        let search_request = leaf_search_request
            .search_request
            .ok_or_else(|| SearchError::InternalError("No search request.".to_string()))?;
        info!(index=?search_request.index_id, splits=?leaf_search_request.split_offsets, "leaf_search");
        let storage = self
            .storage_uri_resolver
            .resolve(&Uri::from_well_formed(leaf_search_request.index_uri))?;
        let split_ids = leaf_search_request.split_offsets;
        let doc_mapper = deserialize_doc_mapper(&leaf_search_request.doc_mapper)?;

        let leaf_search_response = leaf_search(
            self.searcher_context.clone(),
            &search_request,
            storage.clone(),
            &split_ids[..],
            doc_mapper,
        )
        .await?;

        Ok(leaf_search_response)
    }

    async fn fetch_docs(
        &self,
        fetch_docs_request: FetchDocsRequest,
    ) -> crate::Result<FetchDocsResponse> {
        let storage = self
            .storage_uri_resolver
            .resolve(&Uri::from_well_formed(fetch_docs_request.index_uri))?;
        let search_request_opt = fetch_docs_request.search_request.as_ref();
        let doc_mapper = deserialize_doc_mapper(&fetch_docs_request.doc_mapper)?;
        let fetch_docs_response = fetch_docs(
            self.searcher_context.clone(),
            fetch_docs_request.partial_hits,
            storage,
            &fetch_docs_request.split_offsets,
            doc_mapper,
            search_request_opt,
        )
        .await?;

        Ok(fetch_docs_response)
    }

    async fn root_search_stream(
        &self,
        stream_request: SearchStreamRequest,
    ) -> crate::Result<Pin<Box<dyn futures::Stream<Item = crate::Result<Bytes>> + Send>>> {
        let data = root_search_stream(
            stream_request,
            self.metastore.as_ref(),
            self.cluster_client.clone(),
            &self.search_job_placer,
        )
        .await?;
        Ok(Box::pin(data))
    }

    async fn leaf_search_stream(
        &self,
        leaf_stream_request: LeafSearchStreamRequest,
    ) -> crate::Result<UnboundedReceiverStream<crate::Result<LeafSearchStreamResponse>>> {
        let stream_request = leaf_stream_request
            .request
            .ok_or_else(|| SearchError::InternalError("No search request.".to_string()))?;
        info!(index=?stream_request.index_id, splits=?leaf_stream_request.split_offsets, "leaf_search");
        let storage = self
            .storage_uri_resolver
            .resolve(&Uri::from_well_formed(leaf_stream_request.index_uri))?;
        let doc_mapper = deserialize_doc_mapper(&leaf_stream_request.doc_mapper)?;
        let leaf_receiver = leaf_search_stream(
            self.searcher_context.clone(),
            stream_request,
            storage,
            leaf_stream_request.split_offsets,
            doc_mapper,
        )
        .await;
        Ok(leaf_receiver)
    }

    async fn root_list_terms(
        &self,
        list_terms_request: ListTermsRequest,
    ) -> crate::Result<ListTermsResponse> {
        let search_result = root_list_terms(
            &list_terms_request,
            self.metastore.as_ref(),
            &self.cluster_client,
            &self.search_job_placer,
        )
        .await?;

        Ok(search_result)
    }

    async fn leaf_list_terms(
        &self,
        leaf_search_request: LeafListTermsRequest,
    ) -> crate::Result<LeafListTermsResponse> {
        let search_request = leaf_search_request
            .list_terms_request
            .ok_or_else(|| SearchError::InternalError("No search request.".to_string()))?;
        info!(index=?search_request.index_id, splits=?leaf_search_request.split_offsets,
         "leaf_search");
        let storage = self
            .storage_uri_resolver
            .resolve(&Uri::from_well_formed(leaf_search_request.index_uri))?;
        let split_ids = leaf_search_request.split_offsets;

        let leaf_search_response = leaf_list_terms(
            self.searcher_context.clone(),
            &search_request,
            storage.clone(),
            &split_ids[..],
        )
        .await?;

        Ok(leaf_search_response)
    }
}

/// [`SearcherContext`] provides a common set of variables
/// shared by a searcher instance (which instantiates a
/// [`SearchServiceImpl`]).
pub struct SearcherContext {
    /// Searcher config.
    pub searcher_config: SearcherConfig,
    // Aggregation limits.
    pub aggregation_limits: AggregationLimits,
    /// Fast fields cache.
    pub fast_fields_cache: Arc<dyn Cache>,
    /// Counting semaphore to limit concurrent leaf search split requests.
    pub leaf_search_split_semaphore: Semaphore,
    /// Split footer cache.
    pub split_footer_cache: MemorySizedCache<String>,
<<<<<<< HEAD
    /// Fast fields cache.
    pub fast_fields_cache: Arc<dyn Cache>,
    /// Recent sub-query cache.
    pub leaf_search_cache: LeafSearchCache,
=======
    /// Counting semaphore to limit concurrent split stream requests.
    pub split_stream_semaphore: Semaphore,
>>>>>>> a5ea30c9
}

impl std::fmt::Debug for SearcherContext {
    fn fmt(&self, f: &mut std::fmt::Formatter<'_>) -> std::fmt::Result {
        f.debug_struct("SearcherContext")
            .field("searcher_config", &self.searcher_config)
            .field(
                "leaf_search_split_semaphore",
                &self.leaf_search_split_semaphore,
            )
            .field("split_stream_semaphore", &self.split_stream_semaphore)
            .finish()
    }
}

impl SearcherContext {
    pub fn new(searcher_config: SearcherConfig) -> Self {
        let capacity_in_bytes = searcher_config.split_footer_cache_capacity.get_bytes() as usize;
        let global_split_footer_cache = MemorySizedCache::with_capacity_in_bytes(
            capacity_in_bytes,
            &quickwit_storage::STORAGE_METRICS.split_footer_cache,
        );
        let leaf_search_split_semaphore =
            Semaphore::new(searcher_config.max_num_concurrent_split_searches);
        let split_stream_semaphore =
            Semaphore::new(searcher_config.max_num_concurrent_split_streams);
        let fast_field_cache_capacity =
            searcher_config.fast_field_cache_capacity.get_bytes() as usize;
        let storage_long_term_cache = Arc::new(QuickwitCache::new(fast_field_cache_capacity));
<<<<<<< HEAD
        let leaf_search_cache = LeafSearchCache::new(
            searcher_config.partial_request_cache_capacity.get_bytes() as usize,
=======
        let aggregation_limits = AggregationLimits::new(
            Some(searcher_config.aggregation_memory_limit.get_bytes()),
            Some(searcher_config.aggregation_bucket_limit),
>>>>>>> a5ea30c9
        );
        Self {
            searcher_config,
            aggregation_limits,
            fast_fields_cache: storage_long_term_cache,
            leaf_search_split_semaphore,
            split_footer_cache: global_split_footer_cache,
            split_stream_semaphore,
<<<<<<< HEAD
            fast_fields_cache: storage_long_term_cache,
            leaf_search_cache,
=======
>>>>>>> a5ea30c9
        }
    }
}<|MERGE_RESOLUTION|>--- conflicted
+++ resolved
@@ -297,15 +297,10 @@
     pub leaf_search_split_semaphore: Semaphore,
     /// Split footer cache.
     pub split_footer_cache: MemorySizedCache<String>,
-<<<<<<< HEAD
-    /// Fast fields cache.
-    pub fast_fields_cache: Arc<dyn Cache>,
+    /// Counting semaphore to limit concurrent split stream requests.
+    pub split_stream_semaphore: Semaphore,
     /// Recent sub-query cache.
     pub leaf_search_cache: LeafSearchCache,
-=======
-    /// Counting semaphore to limit concurrent split stream requests.
-    pub split_stream_semaphore: Semaphore,
->>>>>>> a5ea30c9
 }
 
 impl std::fmt::Debug for SearcherContext {
@@ -335,14 +330,12 @@
         let fast_field_cache_capacity =
             searcher_config.fast_field_cache_capacity.get_bytes() as usize;
         let storage_long_term_cache = Arc::new(QuickwitCache::new(fast_field_cache_capacity));
-<<<<<<< HEAD
-        let leaf_search_cache = LeafSearchCache::new(
-            searcher_config.partial_request_cache_capacity.get_bytes() as usize,
-=======
         let aggregation_limits = AggregationLimits::new(
             Some(searcher_config.aggregation_memory_limit.get_bytes()),
             Some(searcher_config.aggregation_bucket_limit),
->>>>>>> a5ea30c9
+        );
+        let leaf_search_cache = LeafSearchCache::new(
+            searcher_config.partial_request_cache_capacity.get_bytes() as usize,
         );
         Self {
             searcher_config,
@@ -351,11 +344,7 @@
             leaf_search_split_semaphore,
             split_footer_cache: global_split_footer_cache,
             split_stream_semaphore,
-<<<<<<< HEAD
-            fast_fields_cache: storage_long_term_cache,
             leaf_search_cache,
-=======
->>>>>>> a5ea30c9
         }
     }
 }