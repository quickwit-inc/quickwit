--- conflicted
+++ resolved
@@ -114,34 +114,22 @@
                 "cache_hits_total",
                 "Number of cache hits by component",
                 &namespace,
-<<<<<<< HEAD
                 &[("component_name", component_name)],
                 [],
-=======
-                &[],
->>>>>>> fdde733f
             ),
             hits_num_bytes: new_counter_vec(
                 "cache_hits_bytes",
                 "Number of cache hits in bytes by component",
                 &namespace,
-<<<<<<< HEAD
                 &[("component_name", component_name)],
                 [],
-=======
-                &[],
->>>>>>> fdde733f
             ),
             misses_num_items: new_counter_vec(
                 "cache_misses_total",
                 "Number of cache misses by component",
                 &namespace,
-<<<<<<< HEAD
                 &[("component_name", component_name)],
                 [],
-=======
-                &[],
->>>>>>> fdde733f
             ),
         }
     }
