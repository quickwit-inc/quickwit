--- conflicted
+++ resolved
@@ -947,93 +947,4 @@
             .unwrap(),
         false
     );
-<<<<<<< HEAD
-}
-
-/// testing the api via structs of the lib (if available)
-#[tokio::test]
-#[serial]
-#[cfg_attr(not(feature = "ci-test"), ignore)]
-async fn test_cmd_all_with_s3_localstack_internal_api() -> Result<()> {
-    let index_id = append_random_suffix("test-all--cli-API");
-    let test_env = create_test_env(index_id, TestStorageType::S3)?;
-    let args = CreateIndexArgs {
-        index_config_uri: Uri::try_new(test_env.resource_files["index_config"].to_str().unwrap())
-            .unwrap(),
-        config_uri: Uri::try_new(&test_env.resource_files["config"].display().to_string()).unwrap(),
-        overwrite: false,
-        data_dir: None,
-        assume_yes: true,
-    };
-    create_index_cli(args).await?;
-    let index_metadata = test_env
-        .metastore()
-        .await?
-        .index_metadata(&test_env.index_id)
-        .await;
-    assert_eq!(index_metadata.is_ok(), true);
-    ingest_docs(test_env.resource_files["logs"].as_path(), &test_env);
-
-    // cli search
-    make_command(
-        format!(
-            "index search --index {} --query level:info --config {}",
-            test_env.index_id,
-            test_env.resource_files["config"].display(),
-        )
-        .as_str(),
-    )
-    .assert()
-    .success()
-    .stdout(predicate::function(|output: &[u8]| {
-        let result: Value = serde_json::from_slice(output).unwrap();
-        result["num_hits"] == Value::Number(Number::from(2i64))
-    }));
-
-    // serve & api-search
-    // TODO: ditto.
-    let mut server_process = spawn_command(
-        format!(
-            "run --service searcher --service metastore --config {}",
-            test_env.resource_files["config"].display(),
-        )
-        .as_str(),
-    )
-    .unwrap();
-    // TODO: ditto.
-    sleep(Duration::from_secs(2)).await;
-    let query_response = reqwest::get(format!(
-        "http://127.0.0.1:{}/api/v1/{}/search?query=level:info",
-        test_env.rest_listen_port, test_env.index_id,
-    ))
-    .await?
-    .text()
-    .await?;
-    let result: Value =
-        serde_json::from_str(&query_response).expect("Couldn't deserialize response.");
-    assert_eq!(result["num_hits"], Value::Number(Number::from(2i64)));
-
-    server_process.kill().unwrap();
-
-    make_command(
-        format!(
-            "index delete --index {} --config {}",
-            test_env.index_id,
-            test_env.resource_files["config"].display(),
-        )
-        .as_str(),
-    )
-    .assert()
-    .success();
-    assert_eq!(
-        test_env
-            .storage
-            .exists(Path::new(&test_env.index_id))
-            .await?,
-        false
-    );
-=======
->>>>>>> 4abb678c
-
-    Ok(())
 }