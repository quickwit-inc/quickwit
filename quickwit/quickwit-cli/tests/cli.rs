// Copyright (C) 2022 Quickwit, Inc.
//
// Quickwit is offered under the AGPL v3.0 and as commercial software.
// For commercial licensing, contact us at hello@quickwit.io.
//
// AGPL:
// This program is free software: you can redistribute it and/or modify
// it under the terms of the GNU Affero General Public License as
// published by the Free Software Foundation, either version 3 of the
// License, or (at your option) any later version.
//
// This program is distributed in the hope that it will be useful,
// but WITHOUT ANY WARRANTY; without even the implied warranty of
// MERCHANTABILITY or FITNESS FOR A PARTICULAR PURPOSE. See the
// GNU Affero General Public License for more details.
//
// You should have received a copy of the GNU Affero General Public License
// along with this program. If not, see <http://www.gnu.org/licenses/>.

#![allow(clippy::bool_assert_comparison)]

mod helpers;

use std::collections::HashSet;
use std::path::Path;
use std::str::FromStr;

use anyhow::Result;
use helpers::{TestEnv, TestStorageType};
use predicates::prelude::*;
use quickwit_cli::index::{
    create_index_cli, delete_index_cli, garbage_collect_index_cli, ingest_docs_cli, search_index,
    CreateIndexArgs, DeleteIndexArgs, GarbageCollectIndexArgs, IngestDocsArgs, SearchIndexArgs,
};
use quickwit_cli::service::RunCliCommand;
use quickwit_common::fs::get_cache_directory_path;
use quickwit_common::rand::append_random_suffix;
use quickwit_common::uri::Uri;
use quickwit_common::ChecklistError;
use quickwit_config::service::QuickwitService;
use quickwit_config::CLI_INGEST_SOURCE_ID;
use quickwit_indexing::actors::INDEXING_DIR_NAME;
use quickwit_metastore::{quickwit_metastore_uri_resolver, Metastore, MetastoreError};
use serde_json::{json, Number, Value};
use tokio::time::{sleep, Duration};

use crate::helpers::{create_test_env, make_command, wait_port_ready};

fn create_logs_index(test_env: &TestEnv) {
    make_command(
        format!(
            "index create --index-config {} --config {}",
            test_env.resource_files["index_config"].display(),
            test_env.resource_files["config"].display(),
        )
        .as_str(),
    )
    .assert()
    .success();
}

fn ingest_docs_with_options(input_path: &Path, test_env: &TestEnv, options: &str) {
    make_command(
        format!(
            "index ingest --index {} --input-path {} --config {} {}",
            test_env.index_id,
            input_path.display(),
            test_env.resource_files["config"].display(),
            options
        )
        .as_str(),
    )
    .assert()
    .success()
    .stdout(predicate::str::contains("Indexed"))
    .stdout(predicate::str::contains("documents in"))
    .stdout(predicate::str::contains(
        "Now, you can query the index with",
    ));
}

fn ingest_docs(input_path: &Path, test_env: &TestEnv) {
    ingest_docs_with_options(input_path, test_env, "");
}

#[test]
fn test_cmd_help() -> anyhow::Result<()> {
    let mut cmd = make_command("--help");
    cmd.assert()
        .success()
        .stdout(predicate::str::contains("USAGE"));
    Ok(())
}

#[tokio::test]
async fn test_cmd_create() -> Result<()> {
    let index_id = append_random_suffix("test-create-cmd");
    let test_env = create_test_env(index_id, TestStorageType::LocalFileSystem)?;
    create_logs_index(&test_env);
    let index_metadata = test_env
        .metastore()
        .await?
        .index_metadata(&test_env.index_id)
        .await
        .unwrap();
    assert_eq!(index_metadata.index_id, test_env.index_id);

    // Create without giving `index-uri`.
    let index_id = append_random_suffix("test-create-cmd-no-index-uri");
    let test_env = create_test_env(index_id, TestStorageType::LocalFileSystem)?;
    make_command(
        format!(
            "index create --index-config {} --config {}",
            test_env.resource_files["index_config_without_uri"].display(),
            test_env.resource_files["config"].display(),
        )
        .as_str(),
    )
    .assert()
    .success();
    let index_metadata = test_env
        .metastore()
        .await?
        .index_metadata(&test_env.index_id)
        .await
        .unwrap();
    assert_eq!(index_metadata.index_id, test_env.index_id);
    assert_eq!(index_metadata.index_uri, test_env.index_uri.as_ref());

    // Create non existing index with --overwrite.
    let index_id = append_random_suffix("test-create-non-existing-index-with-overwrite");
    let test_env = create_test_env(index_id, TestStorageType::LocalFileSystem)?;
    make_command(
        format!(
            "index create --index-config {} --config {} --overwrite -y",
            test_env.resource_files["index_config_without_uri"].display(),
            test_env.resource_files["config"].display(),
        )
        .as_str(),
    )
    .assert()
    .success();

    // Attempt to create with ill-formed new command.
    make_command("index create")
        .assert()
        .failure()
        .stderr(predicate::str::contains("--index-config <INDEX_CONFIG>"));
    Ok(())
}

#[tokio::test]
async fn test_cmd_create_on_existing_index() {
    let index_id = append_random_suffix("test-create-cmd--index-already-exists");
    let test_env = create_test_env(index_id.clone(), TestStorageType::LocalFileSystem).unwrap();
    create_logs_index(&test_env);

    let args = CreateIndexArgs {
        config_uri: test_env.config_uri,
        index_config_uri: test_env.index_config_uri,
        overwrite: false,
        assume_yes: false,
    };

    let error = create_index_cli(args).await.unwrap_err();
    assert_eq!(
        error.root_cause().downcast_ref::<MetastoreError>().unwrap(),
        &MetastoreError::IndexAlreadyExists { index_id }
    );
}

#[tokio::test]
async fn test_cmd_ingest_on_non_existing_index() {
    let index_id = append_random_suffix("index-does-not-exist");
    let test_env = create_test_env(index_id, TestStorageType::LocalFileSystem).unwrap();

    let args = IngestDocsArgs {
        config_uri: test_env.config_uri,
        index_id: "index-does-not-exist".to_string(),
        input_path_opt: Some(test_env.resource_files["logs"].clone()),
        overwrite: false,
        clear_cache: true,
    };

    let error = ingest_docs_cli(args).await.unwrap_err();

    assert_eq!(
        error.root_cause().downcast_ref::<MetastoreError>().unwrap(),
        &MetastoreError::IndexDoesNotExist {
            index_id: "index-does-not-exist".to_string()
        }
    );
}

#[tokio::test]
async fn test_cmd_ingest_on_non_existing_file() {
    let index_id = append_random_suffix("test-new-cmd--file-does-not-exist");
    let test_env = create_test_env(index_id, TestStorageType::LocalFileSystem).unwrap();
    create_logs_index(&test_env);

    let args = IngestDocsArgs {
        config_uri: test_env.config_uri,
        index_id: test_env.index_id,
        input_path_opt: Some(test_env.data_dir_path.join("file-does-not-exist.json")),
        overwrite: false,
        clear_cache: true,
    };

    let error = ingest_docs_cli(args).await.unwrap_err();

    assert!(matches!(
        error.root_cause().downcast_ref::<ChecklistError>().unwrap(),
        ChecklistError {
            errors
        } if errors.len() == 1 && errors[0].0 == CLI_INGEST_SOURCE_ID
    ));
}

#[tokio::test]
async fn test_ingest_docs_cli_keep_cache() {
    let index_id = append_random_suffix("test-index-keep-cache");
    let test_env = create_test_env(index_id.clone(), TestStorageType::LocalFileSystem).unwrap();
    create_logs_index(&test_env);

    let args = IngestDocsArgs {
        config_uri: test_env.config_uri,
        index_id,
        input_path_opt: Some(test_env.resource_files["logs"].clone()),
        overwrite: false,
        clear_cache: false,
    };

    ingest_docs_cli(args).await.unwrap();
    // Ensure cache directory is not empty.
    let cache_directory_path = get_cache_directory_path(&test_env.data_dir_path);
    assert!(cache_directory_path.read_dir().unwrap().next().is_some());
}

#[tokio::test]
async fn test_ingest_docs_cli() {
    let index_id = append_random_suffix("test-index-simple");
    let test_env = create_test_env(index_id.clone(), TestStorageType::LocalFileSystem).unwrap();
    create_logs_index(&test_env);

    let args = IngestDocsArgs {
        config_uri: test_env.config_uri.clone(),
        index_id: index_id.clone(),
        input_path_opt: Some(test_env.resource_files["logs"].clone()),
        overwrite: false,
        clear_cache: true,
    };

    ingest_docs_cli(args).await.unwrap();

    let splits: Vec<_> = test_env
        .metastore()
        .await
        .unwrap()
        .list_all_splits(&index_id)
        .await
        .unwrap();

    assert_eq!(splits.len(), 1);
    assert_eq!(splits[0].split_metadata.num_docs, 5);

    // Ensure cache directory is empty.
    let cache_directory_path = get_cache_directory_path(&test_env.data_dir_path);

    assert!(cache_directory_path.read_dir().unwrap().next().is_none());
}

#[tokio::test]
async fn test_cmd_search_aggregation() -> Result<()> {
    let index_id = append_random_suffix("test-search-cmd");
    let test_env = create_test_env(index_id, TestStorageType::LocalFileSystem)?;
    create_logs_index(&test_env);

    ingest_docs(test_env.resource_files["logs"].as_path(), &test_env);

    let aggregation: Value = json!(
    {
      "range_buckets": {
        "range": {
          "field": "ts",
          "ranges": [ { "to": 2f64 }, { "from": 2f64, "to": 5f64 }, { "from": 5f64, "to": 9f64 }, { "from": 9f64 } ]
        },
        "aggs": {
          "average_ts": {
            "avg": { "field": "ts" }
          }
        }
      }
    });

    // search with aggregation
    let args = SearchIndexArgs {
        index_id: test_env.index_id,
        query: "paris OR tokio OR london".to_string(),
        aggregation: Some(serde_json::to_string(&aggregation).unwrap()),
        max_hits: 10,
        start_offset: 0,
        search_fields: Some(vec!["city".to_string()]),
        snippet_fields: None,
        start_timestamp: None,
        end_timestamp: None,
        config_uri: Uri::from_str(&test_env.resource_files["config"].display().to_string())
            .unwrap(),
        sort_by_score: false,
    };
    let search_response = search_index(args).await?;

    let aggregation_res: Value =
        serde_json::from_str(&search_response.aggregation.unwrap()).unwrap();

    assert_eq!(
        aggregation_res,
        json!({
          "range_buckets": {
            "buckets": [
              {
                "doc_count": 0,
                "key": "*-2",
                "average_ts": {
                  "value": null,
                },
                "to": 2.0
              },
              {
                "doc_count": 2,
                "from": 2.0,
                "key": "2-5",
                "average_ts": {
                  "value": 2.5,
                },
                "to": 5.0
              },
              {
                "doc_count": 0,
                "from": 5.0,
                "key": "5-9",
                "average_ts": {
                  "value": null,
                },
                "to": 9.0
              },
              {
                "doc_count": 3,
                "from": 9.0,
                "key": "9-*",
                "average_ts": {
                  "value": 11.333333333333334
                }
              }
            ]
          }
        })
    );

    Ok(())
}

#[tokio::test]
async fn test_cmd_search_with_snippets() -> Result<()> {
    let index_id = append_random_suffix("test-search-cmd");
    let test_env = create_test_env(index_id, TestStorageType::LocalFileSystem)?;
    create_logs_index(&test_env);

    ingest_docs(test_env.resource_files["logs"].as_path(), &test_env);

    // search with snippets
    let args = SearchIndexArgs {
        index_id: test_env.index_id,
        query: "event:baz".to_string(),
        aggregation: None,
        max_hits: 10,
        start_offset: 0,
        search_fields: None,
        snippet_fields: Some(vec!["event".to_string()]),
        start_timestamp: None,
        end_timestamp: None,
        config_uri: Uri::from_str(&test_env.resource_files["config"].display().to_string())
            .unwrap(),
        sort_by_score: false,
    };
    let search_response = search_index(args).await?;
    assert_eq!(search_response.hits.len(), 1);
    let hit = &search_response.hits[0];
    assert_eq!(
        serde_json::from_str::<Value>(&hit.json).unwrap(),
        json!({"event": "baz", "ts": 9})
    );
    assert_eq!(
        serde_json::from_str::<Value>(hit.snippet.as_ref().unwrap()).unwrap(),
        json!({
            "event": [ "<b>baz</b>"]
        })
    );
    Ok(())
}

#[tokio::test]
async fn test_search_index_cli() {
    let index_id = append_random_suffix("test-search-cmd");
    let test_env = create_test_env(index_id.clone(), TestStorageType::LocalFileSystem).unwrap();
    create_logs_index(&test_env);

    let create_search_args = |query: &str| SearchIndexArgs {
        config_uri: test_env.config_uri.clone(),
        index_id: index_id.clone(),
        query: query.to_string(),
        aggregation: None,
        max_hits: 20,
        start_offset: 0,
        search_fields: None,
        snippet_fields: None,
        start_timestamp: None,
        end_timestamp: None,
        sort_by_score: false,
    };

    ingest_docs(test_env.resource_files["logs"].as_path(), &test_env);

    let args = create_search_args("level:info");

    // search_index_cli calls search_index and prints the SearchResponse
    let search_res = search_index(args).await.unwrap();
    assert_eq!(search_res.num_hits, 2);

    // search with tag pruning
    let args = create_search_args("+level:info +city:paris");

    // search_index_cli calls search_index and prints the SearchResponse
    let search_res = search_index(args).await.unwrap();
    assert_eq!(search_res.num_hits, 1);

    // search with tag pruning
    let args = create_search_args("level:info AND city:conakry");

    // search_index_cli calls search_index and prints the SearchResponse
    let search_res = search_index(args).await.unwrap();
    assert_eq!(search_res.num_hits, 0);
}

#[tokio::test]
async fn test_delete_index_cli_dry_run() {
    let index_id = append_random_suffix("test-delete-cmd--dry-run");
    let test_env = create_test_env(index_id.clone(), TestStorageType::LocalFileSystem).unwrap();
    create_logs_index(&test_env);

    let refresh_metastore = |metastore| {
        // In this test we rely on the file backed metastore
        // and the file backed metastore caches results.
        // Therefore we need to force reading the disk to fetch updates.
        //
        // We do that by dropping and recreating our metastore.
        drop(metastore);
        quickwit_metastore_uri_resolver().resolve(&test_env.metastore_uri)
    };

    let create_delete_args = |dry_run| DeleteIndexArgs {
        config_uri: test_env.config_uri.clone(),
        index_id: index_id.clone(),
        dry_run,
    };

    let metastore = quickwit_metastore_uri_resolver()
        .resolve(&test_env.metastore_uri)
        .await
        .unwrap();

    assert!(metastore.index_exists(&index_id).await.unwrap());
    // On empty index.
    let args = create_delete_args(true);

    delete_index_cli(args).await.unwrap();
    // On dry run index should still exist
    let metastore = refresh_metastore(metastore).await.unwrap();
    assert!(metastore.index_exists(&index_id).await.unwrap());

    ingest_docs(test_env.resource_files["logs"].as_path(), &test_env);

    // On non-empty index
    let args = create_delete_args(true);

    delete_index_cli(args).await.unwrap();
    // On dry run index should still exist
    let metastore = refresh_metastore(metastore).await.unwrap();
    assert!(metastore.index_exists(&index_id).await.unwrap());

    let args = create_delete_args(false);

    delete_index_cli(args).await.unwrap();
    let metastore = refresh_metastore(metastore).await.unwrap();
    assert!(!metastore.index_exists(&index_id).await.unwrap());
}

#[tokio::test]
async fn test_delete_index_cli() {
    let index_id = append_random_suffix("test-delete-cmd");
    let test_env = create_test_env(index_id.clone(), TestStorageType::LocalFileSystem).unwrap();
    create_logs_index(&test_env);

    ingest_docs(test_env.resource_files["logs"].as_path(), &test_env);

    let args = DeleteIndexArgs {
        config_uri: test_env.config_uri.clone(),
        index_id: index_id.clone(),
        dry_run: false,
    };

    delete_index_cli(args).await.unwrap();

    assert!(test_env
        .metastore()
        .await
        .unwrap()
        .index_metadata(&test_env.index_id)
        .await
        .is_err());

    assert!(!test_env
        .data_dir_path
        .join(INDEXING_DIR_NAME)
        .join(test_env.index_id)
        .as_path()
        .exists());
}

#[tokio::test]
async fn test_garbage_collect_cli_no_grace() {
    let index_id = append_random_suffix("test-gc-cmd--no-grace-period");
    let test_env = create_test_env(index_id.clone(), TestStorageType::LocalFileSystem).unwrap();
    create_logs_index(&test_env);
    ingest_docs(test_env.resource_files["logs"].as_path(), &test_env);

    let metastore = quickwit_metastore_uri_resolver()
        .resolve(&test_env.metastore_uri)
        .await
        .unwrap();

    let refresh_metastore = |metastore| {
        // In this test we rely on the file backed metastore and write on
        // a different process. The file backed metastore caches results.
        // Therefore we need to force reading the disk.
        //
        // We do that by dropping and recreating our metastore.
        drop(metastore);
        quickwit_metastore_uri_resolver().resolve(&test_env.metastore_uri)
    };

    let create_gc_args = |dry_run| GarbageCollectIndexArgs {
        config_uri: test_env.config_uri.clone(),
        index_id: index_id.clone(),
        grace_period: Duration::from_secs(3600),
        dry_run,
    };

    let splits = metastore.list_all_splits(&test_env.index_id).await.unwrap();
    assert_eq!(splits.len(), 1);

    let args = create_gc_args(false);

    garbage_collect_index_cli(args).await.unwrap();

    // On gc splits within grace period should still exist.
    let index_path = test_env.indexes_dir_path.join(&test_env.index_id);
    assert_eq!(index_path.exists(), true);

    let split_ids = [splits[0].split_id()];
    let metastore = refresh_metastore(metastore).await.unwrap();
    metastore
        .mark_splits_for_deletion(&test_env.index_id, &split_ids)
        .await
        .unwrap();

    let args = create_gc_args(true);

    garbage_collect_index_cli(args).await.unwrap();

    // On `dry_run = true` splits `MarkedForDeletion` should still exist.
    for split_id in split_ids {
        let split_file = quickwit_common::split_file(split_id);
        let split_filepath = index_path.join(&split_file);
        assert_eq!(split_filepath.exists(), true);
    }

    let args = create_gc_args(false);

    garbage_collect_index_cli(args).await.unwrap();

    // If split is `MarkedForDeletion` it should be deleted after gc run
    for split_id in split_ids {
        let split_file = quickwit_common::split_file(split_id);
        let split_filepath = index_path.join(&split_file);
        assert_eq!(split_filepath.exists(), false);
    }

    let metastore = refresh_metastore(metastore).await.unwrap();
    assert_eq!(
        metastore
            .list_all_splits(&test_env.index_id)
            .await
            .unwrap()
            .len(),
        0
    );

    let args = DeleteIndexArgs {
        config_uri: test_env.config_uri.clone(),
        index_id,
        dry_run: false,
    };

    delete_index_cli(args).await.unwrap();

    assert_eq!(index_path.exists(), false);
}

#[tokio::test]
async fn test_cmd_garbage_collect_spares_files_within_grace_period() -> Result<()> {
    let index_id = append_random_suffix("test-gc-cmd");
    let test_env = create_test_env(index_id, TestStorageType::LocalFileSystem)?;
    create_logs_index(&test_env);
    ingest_docs(test_env.resource_files["logs"].as_path(), &test_env);

    let metastore = test_env.metastore().await?;
    let splits = metastore.list_all_splits(&test_env.index_id).await?;
    assert_eq!(splits.len(), 1);
    make_command(
        format!(
            "index gc --index {} --config {}",
            test_env.index_id,
            test_env.resource_files["config"].display(),
        )
        .as_str(),
    )
    .assert()
    .success()
    .stdout(predicate::str::contains(
        "No dangling files to garbage collect",
    ));

    let index_path = test_env.indexes_dir_path.join(&test_env.index_id);
    let split_filename = quickwit_common::split_file(splits[0].split_metadata.split_id.as_str());
    let split_path = index_path.join(&split_filename);
    assert_eq!(split_path.exists(), true);

    // The following steps help turn an existing published split into a staged one
    // without deleting the files.
    let split = splits[0].clone();
    let split_ids = [split.split_metadata.split_id.as_str()];
    metastore
        .mark_splits_for_deletion(&test_env.index_id, &split_ids)
        .await?;
    metastore
        .delete_splits(&test_env.index_id, &split_ids)
        .await?;
    metastore
        .stage_split(&test_env.index_id, split.split_metadata)
        .await?;
    assert_eq!(split_path.exists(), true);

    make_command(
        format!(
            "index gc --index {} --config {} --grace-period 2s",
            test_env.index_id,
            test_env.resource_files["config"].display(),
        )
        .as_str(),
    )
    .assert()
    .success()
    .stdout(predicate::str::contains(
        "No dangling files to garbage collect",
    ));
    assert_eq!(split_path.exists(), true);

    // Wait for grace period.
    // TODO: edit split update timestamps and remove this sleep.
    sleep(Duration::from_secs(3)).await;
    make_command(
        format!(
            "index gc --index {} --config {} --dry-run --grace-period 2s",
            test_env.index_id,
            test_env.resource_files["config"].display(),
        )
        .as_str(),
    )
    .assert()
    .success()
    .stdout(predicate::str::contains(
        "The following files will be garbage collected.",
    ))
    .stdout(predicate::str::contains(&split_filename));
    assert_eq!(split_path.exists(), true);

    make_command(
        format!(
            "index gc --index {} --config {} --grace-period 2s",
            test_env.index_id,
            test_env.resource_files["config"].display(),
        )
        .as_str(),
    )
    .assert()
    .success()
    .stdout(predicate::str::contains(format!(
        "Index `{}` successfully garbage collected",
        test_env.index_id
    )));
    assert_eq!(split_path.exists(), false);

    Ok(())
}

#[tokio::test]
#[cfg_attr(not(feature = "ci-test"), ignore)]
async fn test_cmd_dry_run_delete_on_s3_localstack() -> Result<()> {
    let index_id = append_random_suffix("test-delete-cmd--s3-localstack");
    let test_env = create_test_env(index_id, TestStorageType::S3)?;
    make_command(
        format!(
            "index create --config {} --index-config {}",
            test_env.resource_files["config"].display(),
            test_env.resource_files["index_config"].display()
        )
        .as_str(),
    )
    .assert()
    .success();

    ingest_docs(test_env.resource_files["logs"].as_path(), &test_env);

    make_command(
        format!(
            "index gc --index {} --config {}",
            test_env.index_id,
            test_env.resource_files["config"].display(),
        )
        .as_str(),
    )
    .assert()
    .success()
    .stdout(predicate::str::contains(
        "No dangling files to garbage collect",
    ));

    make_command(
        format!(
            "index delete --index {} --config {} --dry-run",
            test_env.index_id,
            test_env.resource_files["config"].display(),
        )
        .as_str(),
    )
    .assert()
    .success()
    .stdout(predicate::str::contains(
        "The following files will be removed",
    ))
    .stdout(predicate::str::contains(".split"));

    make_command(
        format!(
            "index delete --index {} --config {}",
            test_env.index_id,
            test_env.resource_files["config"].display(),
        )
        .as_str(),
    )
    .assert()
    .success();

    Ok(())
}

/// testing the api via cli commands
#[tokio::test]
<<<<<<< HEAD
#[serial]
async fn test_all_local_index() {
=======
async fn test_all_local_index() -> Result<()> {
>>>>>>> 6011068f
    quickwit_common::setup_logging_for_tests();
    let index_id = append_random_suffix("test-all");
    let test_env = create_test_env(index_id.clone(), TestStorageType::LocalFileSystem).unwrap();
    create_logs_index(&test_env);

    let metadata_file_exists = test_env
        .storage
        .exists(&Path::new(&test_env.index_id).join("metastore.json"))
        .await
        .unwrap();
    assert!(metadata_file_exists);

    ingest_docs(test_env.resource_files["logs"].as_path(), &test_env);

    // serve & api-search
    let run_cli_command = RunCliCommand {
        config_uri: test_env.config_uri.clone(),
        data_dir_path: None,
        services: Some(HashSet::from([
            QuickwitService::Searcher,
            QuickwitService::Metastore,
        ])),
        metastore_uri: None,
        cluster_id: None,
        node_id: None,
        peer_seeds: None,
    };

    let service_task = tokio::spawn(async move { run_cli_command.execute().await.unwrap() });

    wait_port_ready(test_env.rest_listen_port).await.unwrap();

    let query_response = reqwest::get(format!(
        "http://127.0.0.1:{}/api/v1/{}/search?query=level:info",
        test_env.rest_listen_port, test_env.index_id
    ))
    .await
    .unwrap()
    .text()
    .await
    .unwrap();

    let result: Value =
        serde_json::from_str(&query_response).expect("Couldn't deserialize response.");
    assert_eq!(result["num_hits"], Value::Number(Number::from(2i64)));

    let search_stream_response = reqwest::get(format!(
        "http://127.0.0.1:{}/api/v1/{}/search/stream?query=level:info&output_format=csv&fast_field=ts",
        test_env.rest_listen_port,
        test_env.index_id
    ))
    .await
    .unwrap()
    .text()
    .await
    .unwrap();
    assert_eq!(search_stream_response, "2\n13\n");

    service_task.abort();

    let args = DeleteIndexArgs {
        config_uri: test_env.config_uri.clone(),
        index_id,
        dry_run: false,
        data_dir: None,
    };

    delete_index_cli(args).await.unwrap();

    let metadata_file_exists = test_env
        .storage
        .exists(&Path::new(&test_env.index_id).join("quickwit.json"))
        .await
        .unwrap();
    assert_eq!(metadata_file_exists, false);
}

/// testing the api via cli commands
#[tokio::test]
#[cfg_attr(not(feature = "ci-test"), ignore)]
async fn test_all_with_s3_localstack_cli() {
    let index_id = append_random_suffix("test-all--cli-s3-localstack");
    let test_env = create_test_env(index_id.clone(), TestStorageType::S3).unwrap();
    create_logs_index(&test_env);

    ingest_docs(test_env.resource_files["logs"].as_path(), &test_env);

    // Cli search
    let args = SearchIndexArgs {
        config_uri: test_env.config_uri.clone(),
        index_id: index_id.clone(),
        query: "level:info".to_string(),
        aggregation: None,
        max_hits: 20,
        start_offset: 0,
        search_fields: None,
        snippet_fields: None,
        start_timestamp: None,
        end_timestamp: None,
        sort_by_score: false,
    };

    let search_res = search_index(args).await.unwrap();
    assert_eq!(search_res.num_hits, 2);

    // serve & api-search
    // TODO: ditto.
    let run_cli_command = RunCliCommand {
        config_uri: test_env.config_uri.clone(),
        services: Some(HashSet::from([
            QuickwitService::Searcher,
            QuickwitService::Metastore,
        ])),
    };
    let service_task = tokio::spawn(async move { run_cli_command.execute().await.unwrap() });

    wait_port_ready(test_env.rest_listen_port).await.unwrap();

    let query_response = reqwest::get(format!(
        "http://127.0.0.1:{}/api/v1/{}/search?query=level:info",
        test_env.rest_listen_port, test_env.index_id,
    ))
    .await
    .unwrap()
    .text()
    .await
    .unwrap();

    let result: Value =
        serde_json::from_str(&query_response).expect("Couldn't deserialize response.");
    assert_eq!(result["num_hits"], Value::Number(Number::from(2i64)));

    service_task.abort();

    let args = DeleteIndexArgs {
        config_uri: test_env.config_uri.clone(),
        index_id: index_id.clone(),
        dry_run: false,
    };

    delete_index_cli(args).await.unwrap();

    assert_eq!(
        test_env
            .storage
            .exists(Path::new(&test_env.index_id))
            .await
            .unwrap(),
        false
    );
}<|MERGE_RESOLUTION|>--- conflicted
+++ resolved
@@ -776,12 +776,7 @@
 
 /// testing the api via cli commands
 #[tokio::test]
-<<<<<<< HEAD
-#[serial]
 async fn test_all_local_index() {
-=======
-async fn test_all_local_index() -> Result<()> {
->>>>>>> 6011068f
     quickwit_common::setup_logging_for_tests();
     let index_id = append_random_suffix("test-all");
     let test_env = create_test_env(index_id.clone(), TestStorageType::LocalFileSystem).unwrap();
