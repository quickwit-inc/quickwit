--- conflicted
+++ resolved
@@ -1076,12 +1076,8 @@
         .resolve(&config.metastore_uri)
         .await?;
     let storage_resolver = quickwit_storage_uri_resolver().clone();
-<<<<<<< HEAD
-=======
     start_actor_runtimes(&HashSet::from_iter([QuickwitService::Indexer]))?;
-    let enable_ingest_api = false;
     let node_id = config.node_id.clone();
->>>>>>> e15980ba
     let indexing_server = IndexingService::new(
         config.node_id,
         config.data_dir_path,
