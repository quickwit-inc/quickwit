// Copyright (C) 2023 Quickwit, Inc.
//
// Quickwit is offered under the AGPL v3.0 and as commercial software.
// For commercial licensing, contact us at hello@quickwit.io.
//
// AGPL:
// This program is free software: you can redistribute it and/or modify
// it under the terms of the GNU Affero General Public License as
// published by the Free Software Foundation, either version 3 of the
// License, or (at your option) any later version.
//
// This program is distributed in the hope that it will be useful,
// but WITHOUT ANY WARRANTY; without even the implied warranty of
// MERCHANTABILITY or FITNESS FOR A PARTICULAR PURPOSE. See the
// GNU Affero General Public License for more details.
//
// You should have received a copy of the GNU Affero General Public License
// along with this program. If not, see <http://www.gnu.org/licenses/>.

use std::collections::VecDeque;
use std::fmt::Display;
use std::io::{stdout, Stdout, Write};
use std::path::PathBuf;
use std::str::FromStr;
use std::time::{Duration, Instant};
use std::{fmt, io};

use anyhow::{bail, Context};
use byte_unit::Byte;
use bytes::Bytes;
use clap::{arg, Arg, ArgAction, ArgMatches, Command};
use colored::{ColoredString, Colorize};
use humantime::format_duration;
use indicatif::{ProgressBar, ProgressStyle};
use itertools::Itertools;
use quickwit_actors::{ActorHandle, ObservationType};
use quickwit_common::uri::Uri;
use quickwit_common::GREEN_COLOR;
use quickwit_config::{ConfigFormat, IndexConfig};
use quickwit_indexing::models::IndexingStatistics;
use quickwit_indexing::IndexingPipeline;
use quickwit_metastore::{IndexMetadata, Split, SplitState};
use quickwit_proto::SortOrder;
use quickwit_rest_client::models::IngestSource;
use quickwit_rest_client::rest_client::{CommitType, IngestEvent};
use quickwit_search::SearchResponseRest;
use quickwit_serve::{ListSplitsQueryParams, SearchRequestQueryString, SortByField};
use quickwit_storage::load_file;
<<<<<<< HEAD
use quickwit_telemetry::payload::TelemetryEvent;
=======
use reqwest::Url;
>>>>>>> 2be6a30a
use tabled::object::{Columns, Segment};
use tabled::{Alignment, Concat, Format, Modify, Panel, Rotate, Style, Table, Tabled};
use thousands::Separable;
use tracing::{debug, Level};

use crate::stats::{mean, percentile, std_deviation};
use crate::{client_args, make_table, prompt_confirmation, ClientArgs, THROUGHPUT_WINDOW_SIZE};

pub fn build_index_command() -> Command {
    Command::new("index")
        .about("Manages indexes: creates, deletes, ingests, searches, describes...")
        .args(client_args())
        .subcommand(
            Command::new("create")
                .display_order(1)
                .about("Creates an index from an index config file.")
                .args(&[
                    arg!(--"index-config" <INDEX_CONFIG> "Location of the index config file.")
                        .display_order(1)
                        .required(true),
                    arg!(--overwrite "Overwrites pre-existing index. This will delete all existing data stored at `index-uri` before creating a new index.")
                        .required(false),
                ])
            )
        .subcommand(
            Command::new("clear")
                .display_order(2)
                .alias("clr")
                .about("Clears an index: deletes all splits and resets checkpoint.")
                .long_about("Deletes all its splits and resets its checkpoint. This operation is destructive and cannot be undone, proceed with caution.")
                .args(&[
                    arg!(--index <INDEX> "Index ID")
                        .display_order(1)
                        .required(true),
                ])
            )
        .subcommand(
            Command::new("delete")
                .display_order(3)
                .alias("del")
                .about("Deletes an index.")
                .long_about("Deletes an index. This operation is destructive and cannot be undone, proceed with caution.")
                .args(&[
                    arg!(--index <INDEX> "ID of the target index")
                        .display_order(1)
                        .required(true),
                    arg!(--"dry-run" "Executes the command in dry run mode and only displays the list of splits candidates for deletion.")
                        .required(false),
                ])
            )
        .subcommand(
            Command::new("describe")
                .display_order(4)
                .about("Displays descriptive statistics of an index.")
                .long_about("Displays descriptive statistics of an index. Displayed statistics are: number of published splits, number of documents, splits min/max timestamps, size of splits.")
                .args(&[
                    arg!(--index <INDEX> "ID of the target index")
                        .required(true),
                ])
            )
        .subcommand(
            Command::new("list")
                .alias("ls")
                .display_order(5)
                .about("List indexes.")
            )
        .subcommand(
            Command::new("ingest")
                .display_order(6)
                .about("Ingest NDJSON documents with the ingest API.")
                .long_about("Reads NDJSON documents from a file or streamed from stdin and sends them into ingest API.")
                .args(&[
                    arg!(--index <INDEX> "ID of the target index")
                        .display_order(1)
                        .required(true),
                    arg!(--"input-path" <INPUT_PATH> "Location of the input file.")
                        .required(false),
                    arg!(--"batch-size-limit" <BATCH_SIZE_LIMIT> "Size limit of each submitted document batch.")
                        .required(false),
                    Arg::new("wait")
                        .long("wait")
                        .short('w')
                        .help("Wait for all documents to be commited and available for search before exiting")
                        .action(ArgAction::SetTrue),
                    Arg::new("force")
                        .long("force")
                        .short('f')
                        .help("Force a commit after the last document is sent, and wait for all documents to be committed and available for search before exiting")
                        .action(ArgAction::SetTrue)
                        .conflicts_with("wait"),
                    Arg::new("commit-timeout")
                        .long("commit-timeout")
                        .help("Duration of the commit timeout operation.")
                        .required(false)
                        .global(true),
                ])
            )
        .subcommand(
            Command::new("search")
                .display_order(7)
                .about("Searches an index.")
                .args(&[
                    arg!(--index <INDEX> "ID of the target index")
                        .display_order(1)
                        .required(true),
                    arg!(--query <QUERY> "Query expressed in natural query language ((barack AND obama) OR \"president of united states\"). Learn more on https://quickwit.io/docs/reference/search-language.")
                        .display_order(2)
                        .required(true),
                    arg!(--aggregation <AGG> "JSON serialized aggregation request in tantivy/elasticsearch format.")
                        .required(false),
                    arg!(--"max-hits" <MAX_HITS> "Maximum number of hits returned.")
                        .default_value("20")
                        .required(false),
                    arg!(--"start-offset" <OFFSET> "Offset in the global result set of the first hit returned.")
                        .default_value("0")
                        .required(false),
                    arg!(--"search-fields" <FIELD_NAME> "List of fields that Quickwit will search into if the user query does not explicitly target a field in the query. It overrides the default search fields defined in the index config. Space-separated list, e.g. \"field1 field2\". ")
                        .num_args(1..)
                        .required(false),
                    arg!(--"snippet-fields" <FIELD_NAME> "List of fields that Quickwit will return snippet highlight on. Space-separated list, e.g. \"field1 field2\". ")
                        .num_args(1..)
                        .required(false),
                    arg!(--"start-timestamp" <TIMESTAMP> "Filters out documents before that timestamp (time-series indexes only).")
                        .required(false),
                    arg!(--"end-timestamp" <TIMESTAMP> "Filters out documents after that timestamp (time-series indexes only).")
                        .required(false),
                    arg!(--"sort-by-score" "Sorts documents by their BM25 score.")
                        .required(false),
                ])
            )
        .arg_required_else_help(true)
}

#[derive(Debug, Eq, PartialEq)]
pub struct ClearIndexArgs {
    pub client_args: ClientArgs,
    pub index_id: String,
    pub assume_yes: bool,
}

#[derive(Debug, Eq, PartialEq)]
pub struct CreateIndexArgs {
    pub client_args: ClientArgs,
    pub index_config_uri: Uri,
    pub overwrite: bool,
    pub assume_yes: bool,
}

#[derive(Debug, Eq, PartialEq)]
pub struct DescribeIndexArgs {
    pub client_args: ClientArgs,
    pub index_id: String,
}

#[derive(Debug, Eq, PartialEq)]
pub struct IngestDocsArgs {
    pub client_args: ClientArgs,
    pub index_id: String,
    pub input_path_opt: Option<PathBuf>,
    pub batch_size_limit_opt: Option<Byte>,
    pub commit_type: CommitType,
}

#[derive(Debug, Eq, PartialEq)]
pub struct SearchIndexArgs {
    pub client_args: ClientArgs,
    pub index_id: String,
    pub query: String,
    pub aggregation: Option<String>,
    pub max_hits: usize,
    pub start_offset: usize,
    pub search_fields: Option<Vec<String>>,
    pub snippet_fields: Option<Vec<String>>,
    pub start_timestamp: Option<i64>,
    pub end_timestamp: Option<i64>,
    pub sort_by_score: bool,
}

#[derive(Debug, Eq, PartialEq)]
pub struct DeleteIndexArgs {
    pub client_args: ClientArgs,
    pub index_id: String,
    pub dry_run: bool,
    pub assume_yes: bool,
}

#[derive(Debug, Eq, PartialEq)]
pub struct ListIndexesArgs {
    pub client_args: ClientArgs,
}

#[derive(Debug, Eq, PartialEq)]
pub enum IndexCliCommand {
    Clear(ClearIndexArgs),
    Create(CreateIndexArgs),
    Delete(DeleteIndexArgs),
    Describe(DescribeIndexArgs),
    Ingest(IngestDocsArgs),
    List(ListIndexesArgs),
    Search(SearchIndexArgs),
}

impl IndexCliCommand {
    pub fn default_log_level(&self) -> Level {
        match self {
            Self::Search(_) => Level::ERROR,
            _ => Level::INFO,
        }
    }

    pub fn parse_cli_args(mut matches: ArgMatches) -> anyhow::Result<Self> {
        let (subcommand, submatches) = matches
            .remove_subcommand()
            .context("Failed to parse index subcommand.")?;
        match subcommand.as_str() {
            "clear" => Self::parse_clear_args(submatches),
            "create" => Self::parse_create_args(submatches),
            "delete" => Self::parse_delete_args(submatches),
            "describe" => Self::parse_describe_args(submatches),
            "ingest" => Self::parse_ingest_args(submatches),
            "list" => Self::parse_list_args(submatches),
            "search" => Self::parse_search_args(submatches),
            _ => bail!("Unknown index subcommand `{subcommand}`."),
        }
    }

    fn parse_clear_args(mut matches: ArgMatches) -> anyhow::Result<Self> {
        let client_args = ClientArgs::parse(&mut matches)?;
        let index_id = matches
            .remove_one::<String>("index")
            .expect("`index` should be a required arg.");
        let assume_yes = matches.get_flag("yes");
        Ok(Self::Clear(ClearIndexArgs {
            client_args,
            index_id,
            assume_yes,
        }))
    }

    fn parse_create_args(mut matches: ArgMatches) -> anyhow::Result<Self> {
        let client_args = ClientArgs::parse(&mut matches)?;
        let index_config_uri = matches
            .remove_one::<String>("index-config")
            .map(|uri| Uri::from_str(&uri))
            .expect("`index-config` should be a required arg.")?;
        let overwrite = matches.get_flag("overwrite");
        let assume_yes = matches.get_flag("yes");

        Ok(Self::Create(CreateIndexArgs {
            client_args,
            index_config_uri,
            overwrite,
            assume_yes,
        }))
    }

    fn parse_describe_args(mut matches: ArgMatches) -> anyhow::Result<Self> {
        let client_args = ClientArgs::parse(&mut matches)?;
        let index_id = matches
            .remove_one::<String>("index")
            .expect("`index` should be a required arg.");
        Ok(Self::Describe(DescribeIndexArgs {
            client_args,
            index_id,
        }))
    }

    fn parse_list_args(mut matches: ArgMatches) -> anyhow::Result<Self> {
        let client_args = ClientArgs::parse(&mut matches)?;
        Ok(Self::List(ListIndexesArgs { client_args }))
    }

    fn parse_ingest_args(mut matches: ArgMatches) -> anyhow::Result<Self> {
        let client_args = ClientArgs::parse_for_ingest(&mut matches)?;
        let index_id = matches
            .remove_one::<String>("index")
            .expect("`index` should be a required arg.");
        let input_path_opt = if let Some(input_path) = matches.remove_one::<String>("input-path") {
            Uri::from_str(&input_path)?
                .filepath()
                .map(|path| path.to_path_buf())
        } else {
            None
        };

        let batch_size_limit_opt = matches
            .remove_one::<String>("batch-size-limit")
            .map(Byte::from_str)
            .transpose()?;
        let commit_type = match (matches.get_flag("wait"), matches.get_flag("force")) {
            (false, false) => CommitType::Auto,
            (false, true) => CommitType::Force,
            (true, false) => CommitType::WaitFor,
            (true, true) => bail!("`--wait` and `--force` are mutually exclusive options."),
        };

        if commit_type == CommitType::Auto && client_args.commit_timeout.is_some() {
            bail!("`--commit-timeout` can only be used with --wait or --force options");
        }

        Ok(Self::Ingest(IngestDocsArgs {
            client_args,
            index_id,
            input_path_opt,
            batch_size_limit_opt,
            commit_type,
        }))
    }

    fn parse_search_args(mut matches: ArgMatches) -> anyhow::Result<Self> {
        let index_id = matches
            .remove_one::<String>("index")
            .expect("`index` should be a required arg.");
        let query = matches
            .remove_one::<String>("query")
            .context("`query` should be a required arg.")?;
        let aggregation = matches.remove_one::<String>("aggregation");

        let max_hits = matches
            .remove_one::<String>("max-hits")
            .expect("`max-hits` should have a default value.")
            .parse()?;
        let start_offset = matches
            .remove_one::<String>("start-offset")
            .expect("`start-offset` should have a default value.")
            .parse()?;
        let search_fields = matches
            .remove_many::<String>("search-fields")
            .map(|values| values.collect());
        let snippet_fields = matches
            .remove_many::<String>("snippet-fields")
            .map(|values| values.collect());
        let sort_by_score = matches.get_flag("sort-by-score");
        let start_timestamp = matches
            .remove_one::<String>("start-timestamp")
            .map(|ts| ts.parse())
            .transpose()?;
        let end_timestamp = matches
            .remove_one::<String>("end-timestamp")
            .map(|ts| ts.parse())
            .transpose()?;
        let client_args = ClientArgs::parse(&mut matches)?;
        Ok(Self::Search(SearchIndexArgs {
            index_id,
            query,
            aggregation,
            max_hits,
            start_offset,
            search_fields,
            snippet_fields,
            start_timestamp,
            end_timestamp,
            client_args,
            sort_by_score,
        }))
    }

    fn parse_delete_args(mut matches: ArgMatches) -> anyhow::Result<Self> {
        let client_args = ClientArgs::parse(&mut matches)?;
        let index_id = matches
            .remove_one::<String>("index")
            .expect("`index` should be a required arg.");
        let dry_run = matches.get_flag("dry-run");
        let assume_yes = matches.get_flag("yes");
        Ok(Self::Delete(DeleteIndexArgs {
            index_id,
            dry_run,
            client_args,
            assume_yes,
        }))
    }

    pub async fn execute(self) -> anyhow::Result<()> {
        match self {
            Self::Clear(args) => clear_index_cli(args).await,
            Self::Create(args) => create_index_cli(args).await,
            Self::Delete(args) => delete_index_cli(args).await,
            Self::Describe(args) => describe_index_cli(args).await,
            Self::Ingest(args) => ingest_docs_cli(args).await,
            Self::List(args) => list_index_cli(args).await,
            Self::Search(args) => search_index_cli(args).await,
        }
    }
}

pub async fn clear_index_cli(args: ClearIndexArgs) -> anyhow::Result<()> {
    debug!(args=?args, "clear-index");
    if !args.assume_yes {
        let prompt = format!(
            "This operation will delete all the splits of the index `{}` and reset its \
             checkpoint. Do you want to proceed?",
            args.index_id
        );
        if !prompt_confirmation(&prompt, false) {
            return Ok(());
        }
    }
    let qw_client = args.client_args.client();
    qw_client.indexes().clear(&args.index_id).await?;
    println!("{} Index successfully cleared.", "✔".color(GREEN_COLOR),);
    Ok(())
}

pub async fn create_index_cli(args: CreateIndexArgs) -> anyhow::Result<()> {
    debug!(args=?args, "create-index");
    println!("❯ Creating index...");
    let file_content = load_file(&args.index_config_uri).await?;
    let config_format = ConfigFormat::sniff_from_uri(&args.index_config_uri)?;
    let qw_client = args.client_args.client();
    // TODO: nice to have: check first if the index exists by send a GET request, if we get a 404,
    // the index does not exist. If it exists, we can display the prompt.
    if args.overwrite && !args.assume_yes {
        // Stop if user answers no.
        let prompt = "This operation will overwrite the index and delete all its data. Do you \
                      want to proceed?"
            .to_string();
        if !prompt_confirmation(&prompt, false) {
            return Ok(());
        }
    }
    let bytes = Bytes::from(file_content.to_vec());
    qw_client
        .indexes()
        .create(bytes, config_format, args.overwrite)
        .await?;
    println!("{} Index successfully created.", "✔".color(GREEN_COLOR));
    Ok(())
}

pub async fn list_index_cli(args: ListIndexesArgs) -> anyhow::Result<()> {
    debug!(args=?args, "list-index");
    let qw_client = args.client_args.client();
    let indexes_metadatas = qw_client.indexes().list().await?;
    let index_table = make_list_indexes_table(
        indexes_metadatas
            .into_iter()
            .map(IndexMetadata::into_index_config),
    );
    println!("\n{index_table}\n");
    Ok(())
}

fn make_list_indexes_table<I>(indexes: I) -> Table
where I: IntoIterator<Item = IndexConfig> {
    let rows = indexes
        .into_iter()
        .map(|index| IndexRow {
            index_id: index.index_id,
            index_uri: index.index_uri,
        })
        .sorted_by(|left, right| left.index_id.cmp(&right.index_id));
    make_table("Indexes", rows, false)
}

#[derive(Tabled)]
struct IndexRow {
    #[tabled(rename = "Index ID")]
    index_id: String,
    #[tabled(rename = "Index URI")]
    index_uri: Uri,
}

pub async fn describe_index_cli(args: DescribeIndexArgs) -> anyhow::Result<()> {
    debug!(args=?args, "describe-index");
    let qw_client = args.client_args.client();
    let index_metadata = qw_client.indexes().get(&args.index_id).await?;
    let list_splits_query_params = ListSplitsQueryParams::default();
    let splits = qw_client
        .splits(&args.index_id)
        .list(list_splits_query_params)
        .await?;
    let index_stats = IndexStats::from_metadata(index_metadata, splits)?;
    println!("{}", index_stats.display_as_table());
    Ok(())
}

pub struct IndexStats {
    pub index_id: String,
    pub index_uri: Uri,
    pub num_published_splits: usize,
    pub size_published_splits: Byte,
    pub num_published_docs: u64,
    pub size_published_docs_uncompressed: Byte,
    pub timestamp_field_name: Option<String>,
    pub timestamp_range: Option<(i64, i64)>,
    pub num_docs_descriptive: Option<DescriptiveStats>,
    pub num_bytes_descriptive: Option<DescriptiveStats>,
}

impl Tabled for IndexStats {
    const LENGTH: usize = 7;

    fn fields(&self) -> Vec<String> {
        vec![
            self.index_id.clone(),
            self.index_uri.to_string(),
            self.num_published_docs.to_string(),
            self.size_published_docs_uncompressed
                .get_appropriate_unit(false)
                .to_string(),
            self.num_published_splits.to_string(),
            self.size_published_splits
                .get_appropriate_unit(false)
                .to_string(),
            display_option_in_table(&self.timestamp_field_name),
            display_timestamp_range(&self.timestamp_range),
        ]
    }

    fn headers() -> Vec<String> {
        vec![
            "Index ID: ".to_string(),
            "Index URI: ".to_string(),
            "Number of published documents: ".to_string(),
            "Size of published documents (uncompressed): ".to_string(),
            "Number of published splits: ".to_string(),
            "Size of published splits: ".to_string(),
            "Timestamp field: ".to_string(),
            "Timestamp range: ".to_string(),
        ]
    }
}

fn display_option_in_table(opt: &Option<impl Display>) -> String {
    match opt {
        Some(opt_val) => format!("{opt_val}"),
        None => "Field does not exist for the index.".to_string(),
    }
}

fn display_timestamp_range(range: &Option<(i64, i64)>) -> String {
    match range {
        Some((timestamp_min, timestamp_max)) => {
            format!("{timestamp_min} -> {timestamp_max}")
        }
        _ => "Range does not exist for the index.".to_string(),
    }
}

impl IndexStats {
    pub fn from_metadata(
        index_metadata: IndexMetadata,
        splits: Vec<Split>,
    ) -> anyhow::Result<Self> {
        let published_splits: Vec<Split> = splits
            .into_iter()
            .filter(|split| split.split_state == SplitState::Published)
            .collect();
        let splits_num_docs = published_splits
            .iter()
            .map(|split| split.split_metadata.num_docs as u64)
            .sorted()
            .collect_vec();

        let total_num_docs = splits_num_docs.iter().sum::<u64>();

        let splits_bytes = published_splits
            .iter()
            .map(|split| split.split_metadata.footer_offsets.end)
            .sorted()
            .collect_vec();
        let total_num_bytes = splits_bytes.iter().sum::<u64>();
        let total_uncompressed_num_bytes = published_splits
            .iter()
            .map(|split| split.split_metadata.uncompressed_docs_size_in_bytes)
            .sum::<u64>();

        let timestamp_range = if index_metadata
            .index_config()
            .doc_mapping
            .timestamp_field
            .is_some()
        {
            let time_min = published_splits
                .iter()
                .flat_map(|split| split.split_metadata.time_range.clone())
                .map(|time_range| *time_range.start())
                .min();
            let time_max = published_splits
                .iter()
                .flat_map(|split| split.split_metadata.time_range.clone())
                .map(|time_range| *time_range.end())
                .max();
            if let (Some(time_min), Some(time_max)) = (time_min, time_max) {
                Some((time_min, time_max))
            } else {
                None
            }
        } else {
            None
        };

        let (num_docs_descriptive, num_bytes_descriptive) = if !published_splits.is_empty() {
            (
                DescriptiveStats::maybe_new(&splits_num_docs),
                DescriptiveStats::maybe_new(&splits_bytes),
            )
        } else {
            (None, None)
        };
        let index_config = index_metadata.into_index_config();

        Ok(Self {
            index_id: index_config.index_id.clone(),
            index_uri: index_config.index_uri.clone(),
            num_published_splits: published_splits.len(),
            size_published_splits: Byte::from(total_num_bytes),
            num_published_docs: total_num_docs,
            size_published_docs_uncompressed: Byte::from(total_uncompressed_num_bytes),
            timestamp_field_name: index_config.doc_mapping.timestamp_field,
            timestamp_range,
            num_docs_descriptive,
            num_bytes_descriptive,
        })
    }

    pub fn display_as_table(&self) -> String {
        let index_stats_table = create_table(self, "General Information");

        let index_stats_table = if let Some(docs_stats) = &self.num_docs_descriptive {
            let doc_stats_table = create_table(docs_stats, "Document count stats (published)");
            index_stats_table.with(Concat::vertical(doc_stats_table))
        } else {
            index_stats_table
        };

        let index_stats_table = if let Some(size_stats) = &self.num_bytes_descriptive {
            // size_stats is in byte, we have to divide all stats by 1_000_000 to be in MB.
            let size_stats_in_mb = DescriptiveStats {
                max_val: size_stats.max_val / 1_000_000,
                min_val: size_stats.min_val / 1_000_000,
                mean_val: size_stats.mean_val / 1_000_000.0,
                q1: size_stats.q1 / 1_000_000.0,
                q25: size_stats.q25 / 1_000_000.0,
                q50: size_stats.q50 / 1_000_000.0,
                q75: size_stats.q75 / 1_000_000.0,
                q99: size_stats.q99 / 1_000_000.0,
                std_val: size_stats.std_val / 1_000_000.0,
            };
            let size_stats_table = create_table(size_stats_in_mb, "Size in MB stats (published)");
            index_stats_table.with(Concat::vertical(size_stats_table))
        } else {
            index_stats_table
        };

        index_stats_table.to_string()
    }
}

fn create_table(table: impl Tabled, header: &str) -> Table {
    Table::new(vec![table])
        .with(Rotate::Left)
        .with(Rotate::Bottom)
        .with(
            Modify::new(Columns::first())
                .with(Format::new(|column| column.color(GREEN_COLOR).to_string())),
        )
        .with(
            Modify::new(Segment::all())
                .with(Alignment::left())
                .with(Alignment::top()),
        )
        .with(Panel(header, 0))
        .with(Style::psql())
        .with(Panel("\n", 0))
}

#[derive(Debug)]
pub struct DescriptiveStats {
    mean_val: f32,
    std_val: f32,
    min_val: u64,
    max_val: u64,
    q1: f32,
    q25: f32,
    q50: f32,
    q75: f32,
    q99: f32,
}

impl Tabled for DescriptiveStats {
    const LENGTH: usize = 2;

    fn fields(&self) -> Vec<String> {
        vec![
            format!(
                "{} ± {} in [{} … {}]",
                self.mean_val, self.std_val, self.min_val, self.max_val
            ),
            format!(
                "[{}, {}, {}, {}, {}]",
                self.q1, self.q25, self.q50, self.q75, self.q99,
            ),
        ]
    }

    fn headers() -> Vec<String> {
        vec![
            "Mean ± σ in [min … max]:".to_string(),
            "Quantiles [1%, 25%, 50%, 75%, 99%]:".to_string(),
        ]
    }
}

impl DescriptiveStats {
    pub fn maybe_new(values: &[u64]) -> Option<DescriptiveStats> {
        if values.is_empty() {
            return None;
        }
        Some(DescriptiveStats {
            mean_val: mean(values),
            std_val: std_deviation(values),
            min_val: *values.iter().min().expect("Values should not be empty."),
            max_val: *values.iter().max().expect("Values should not be empty."),
            q1: percentile(values, 1),
            q25: percentile(values, 50),
            q50: percentile(values, 50),
            q75: percentile(values, 75),
            q99: percentile(values, 75),
        })
    }
}

pub async fn ingest_docs_cli(args: IngestDocsArgs) -> anyhow::Result<()> {
    debug!(args=?args, "ingest-docs");
    if let Some(input_path) = &args.input_path_opt {
        println!("❯ Ingesting documents from {}.", input_path.display());
    } else {
        println!("❯ Ingesting documents from stdin.");
    }
    let progress_bar = match &args.input_path_opt {
        Some(filepath) => {
            let file_len = std::fs::metadata(filepath).context("File not found")?.len();
            ProgressBar::new(file_len)
        }
        None => ProgressBar::new_spinner(),
    };
    progress_bar.enable_steady_tick(Duration::from_millis(100));
    progress_bar.set_style(progress_bar_style());
    progress_bar.set_message("0MiB/s");
    let update_progress_bar = |ingest_event: IngestEvent| {
        match ingest_event {
            IngestEvent::IngestedDocBatch(num_bytes) => progress_bar.inc(num_bytes as u64),
            IngestEvent::Sleep => {} // To
        };
        let throughput =
            progress_bar.position() as f64 / progress_bar.elapsed().as_secs_f64() / 1024.0 / 1024.0;
        progress_bar.set_message(format!("{throughput:.1} MiB/s"));
    };

    let qw_client = args.client_args.ingest_client();
    let ingest_source = match args.input_path_opt {
        Some(filepath) => IngestSource::File(filepath),
        None => IngestSource::Stdin,
    };
    let batch_size_limit_opt = args
        .batch_size_limit_opt
        .map(|batch_size_limit| batch_size_limit.get_bytes() as usize);
    qw_client
        .ingest(
            &args.index_id,
            ingest_source,
            batch_size_limit_opt,
            Some(&update_progress_bar),
            args.commit_type,
        )
        .await?;
    progress_bar.finish();
    println!(
        "Ingested {} documents successfully.",
        "✔".color(GREEN_COLOR)
    );
    Ok(())
}

fn progress_bar_style() -> ProgressStyle {
    ProgressStyle::with_template(
        "{spinner:.blue} [{elapsed_precise}] {bytes}/{total_bytes} ({msg})",
    )
    .expect("Progress style should always be valid.")
    .tick_strings(&["⠋", "⠙", "⠹", "⠸", "⠼", "⠴", "⠦", "⠧", "⠇", "⠏"])
}

pub async fn search_index(args: SearchIndexArgs) -> anyhow::Result<SearchResponseRest> {
    let aggs: Option<serde_json::Value> = args
        .aggregation
        .map(|aggs_string| {
            serde_json::from_str(&aggs_string).context("Failed to deserialize aggregations.")
        })
        .transpose()?;
    let sort_by_field = args.sort_by_score.then_some(SortByField {
        field_name: "_score".to_string(),
        order: SortOrder::Desc,
    });
    let search_request = SearchRequestQueryString {
        query: args.query,
        aggs,
        search_fields: args.search_fields.clone(),
        snippet_fields: args.snippet_fields.clone(),
        start_timestamp: args.start_timestamp,
        end_timestamp: args.end_timestamp,
        max_hits: args.max_hits as u64,
        start_offset: args.start_offset as u64,
        sort_by_field,
        ..Default::default()
    };
    let qw_client = args.client_args.search_client();
    let search_response = qw_client.search(&args.index_id, search_request).await?;
    Ok(search_response)
}

pub async fn search_index_cli(args: SearchIndexArgs) -> anyhow::Result<()> {
    debug!(args=?args, "search-index");
    let search_response_rest = search_index(args).await?;
    let search_response_json = serde_json::to_string_pretty(&search_response_rest)?;
    println!("{search_response_json}");
    Ok(())
}

pub async fn delete_index_cli(args: DeleteIndexArgs) -> anyhow::Result<()> {
    debug!(args=?args, "delete-index");
    if !args.dry_run && !args.assume_yes {
        let prompt = "This operation will delete the index. Do you want to proceed?".to_string();
        if !prompt_confirmation(&prompt, false) {
            return Ok(());
        }
    }

    println!("❯ Deleting index...");
<<<<<<< HEAD
    quickwit_telemetry::send_telemetry_event(TelemetryEvent::Delete).await;
    let qw_client = args.client_args.client();
=======
    let endpoint =
        Url::parse(args.cluster_endpoint.as_str()).context("Failed to parse cluster endpoint.")?;
    let transport = Transport::new(endpoint);
    let qw_client = QuickwitClient::new(transport);
>>>>>>> 2be6a30a
    let affected_files = qw_client
        .indexes()
        .delete(&args.index_id, args.dry_run)
        .await?;

    if args.dry_run {
        if affected_files.is_empty() {
            println!("Only the index will be deleted since it does not contains any data file.");
            return Ok(());
        }
        println!(
            "The following files will be removed from the index `{}`",
            args.index_id
        );
        for file_entry in affected_files {
            println!(" - {}", file_entry.file_name);
        }
        return Ok(());
    }
    println!("{} Index successfully deleted.", "✔".color(GREEN_COLOR));
    Ok(())
}

/// Starts a tokio task that displays the indexing statistics
/// every once in awhile.
pub async fn start_statistics_reporting_loop(
    pipeline_handle: ActorHandle<IndexingPipeline>,
    is_stdin: bool,
) -> anyhow::Result<IndexingStatistics> {
    let mut stdout_handle = stdout();
    let start_time = Instant::now();
    let mut throughput_calculator = ThroughputCalculator::new(start_time);
    let mut report_interval = tokio::time::interval(Duration::from_secs(1));

    loop {
        // TODO fixme. The way we wait today is a bit lame: if the indexing pipeline exits, we will
        // still wait up to an entire heartbeat...  Ideally we should  select between two
        // futures.
        report_interval.tick().await;
        // Try to receive with a timeout of 1 second.
        // 1 second is also the frequency at which we update statistic in the console
        let observation = pipeline_handle.observe().await;

        // Let's not display live statistics to allow screen to scroll.
        if observation.state.num_docs > 0 {
            display_statistics(
                &mut stdout_handle,
                &mut throughput_calculator,
                &observation.state,
            )?;
        }

        if observation.obs_type == ObservationType::PostMortem {
            break;
        }
    }
    let (pipeline_exit_status, pipeline_statistics) = pipeline_handle.join().await;
    if !pipeline_exit_status.is_success() {
        bail!(pipeline_exit_status);
    }
    // If we have received zero docs at this point,
    // there is no point in displaying report.
    if pipeline_statistics.num_docs == 0 {
        return Ok(pipeline_statistics);
    }

    if is_stdin {
        display_statistics(
            &mut stdout_handle,
            &mut throughput_calculator,
            &pipeline_statistics,
        )?;
    }
    // display end of task report
    println!();
    let secs = Duration::from_secs(start_time.elapsed().as_secs());
    if pipeline_statistics.num_invalid_docs == 0 {
        println!(
            "Indexed {} documents in {}.",
            pipeline_statistics.num_docs.separate_with_commas(),
            format_duration(secs)
        );
    } else {
        let num_indexed_docs = (pipeline_statistics.num_docs
            - pipeline_statistics.num_invalid_docs)
            .separate_with_commas();

        let error_rate = (pipeline_statistics.num_invalid_docs as f64
            / pipeline_statistics.num_docs as f64)
            * 100.0;

        println!(
            "Indexed {} out of {} documents in {}. Failed to index {} document(s). {}\n",
            num_indexed_docs,
            pipeline_statistics.num_docs.separate_with_commas(),
            format_duration(secs),
            pipeline_statistics.num_invalid_docs.separate_with_commas(),
            colorize_error_rate(error_rate),
        );
    }

    Ok(pipeline_statistics)
}

fn colorize_error_rate(error_rate: f64) -> ColoredString {
    let error_rate_message = format!("({error_rate:.1}% error rate)");
    if error_rate < 1.0 {
        error_rate_message.yellow()
    } else if error_rate < 5.0 {
        error_rate_message.truecolor(255, 181, 46) //< Orange
    } else {
        error_rate_message.red()
    }
}

/// A struct to print data on the standard output.
struct Printer<'a> {
    pub stdout: &'a mut Stdout,
}

impl<'a> Printer<'a> {
    pub fn print_header(&mut self, header: &str) -> io::Result<()> {
        write!(&mut self.stdout, " {}", header.bright_blue())?;
        Ok(())
    }

    pub fn print_value(&mut self, fmt_args: fmt::Arguments) -> io::Result<()> {
        write!(&mut self.stdout, " {fmt_args}")
    }

    pub fn flush(&mut self) -> io::Result<()> {
        self.stdout.flush()
    }
}

fn display_statistics(
    stdout: &mut Stdout,
    throughput_calculator: &mut ThroughputCalculator,
    statistics: &IndexingStatistics,
) -> anyhow::Result<()> {
    let elapsed_duration = time::Duration::try_from(throughput_calculator.elapsed_time())?;
    let elapsed_time = format!(
        "{:02}:{:02}:{:02}",
        elapsed_duration.whole_hours(),
        elapsed_duration.whole_minutes() % 60,
        elapsed_duration.whole_seconds() % 60
    );
    let throughput_mb_s = throughput_calculator.calculate(statistics.total_bytes_processed);
    let mut printer = Printer { stdout };
    printer.print_header("Num docs")?;
    printer.print_value(format_args!("{:>7}", statistics.num_docs))?;
    printer.print_header("Parse errs")?;
    printer.print_value(format_args!("{:>5}", statistics.num_invalid_docs))?;
    printer.print_header("PublSplits")?;
    printer.print_value(format_args!("{:>3}", statistics.num_published_splits))?;
    printer.print_header("Input size")?;
    printer.print_value(format_args!(
        "{:>5}MB",
        statistics.total_bytes_processed / 1_000_000
    ))?;
    printer.print_header("Thrghput")?;
    printer.print_value(format_args!("{throughput_mb_s:>5.2}MB/s"))?;
    printer.print_header("Time")?;
    printer.print_value(format_args!("{elapsed_time}\n"))?;
    printer.flush()?;
    Ok(())
}

/// ThroughputCalculator is used to calculate throughput.
struct ThroughputCalculator {
    /// Stores the time series of processed bytes value.
    processed_bytes_values: VecDeque<(Instant, u64)>,
    /// Store the time this calculator started
    start_time: Instant,
}

impl ThroughputCalculator {
    /// Creates new instance.
    pub fn new(start_time: Instant) -> Self {
        let processed_bytes_values: VecDeque<(Instant, u64)> = (0..THROUGHPUT_WINDOW_SIZE)
            .map(|_| (start_time, 0u64))
            .collect();
        Self {
            processed_bytes_values,
            start_time,
        }
    }

    /// Calculates the throughput.
    pub fn calculate(&mut self, current_processed_bytes: u64) -> f64 {
        self.processed_bytes_values.pop_front();
        let current_instant = Instant::now();
        let (first_instant, first_processed_bytes) = *self.processed_bytes_values.front().unwrap();
        let elapsed_time = (current_instant - first_instant).as_millis() as f64 / 1_000f64;
        self.processed_bytes_values
            .push_back((current_instant, current_processed_bytes));
        (current_processed_bytes - first_processed_bytes) as f64
            / 1_000_000f64
            / elapsed_time.max(1f64)
    }

    pub fn elapsed_time(&self) -> Duration {
        self.start_time.elapsed()
    }
}

#[cfg(test)]
mod test {

    use std::ops::RangeInclusive;

    use quickwit_metastore::SplitMetadata;

    use super::*;

    pub fn split_metadata_for_test(
        split_id: &str,
        num_docs: usize,
        time_range: RangeInclusive<i64>,
        size: u64,
    ) -> SplitMetadata {
        let mut split_metadata = SplitMetadata::for_test(split_id.to_string());
        split_metadata.num_docs = num_docs;
        split_metadata.time_range = Some(time_range);
        split_metadata.footer_offsets = (size - 10)..size;
        split_metadata
    }

    #[test]
    fn test_index_stats() -> anyhow::Result<()> {
        let index_id = "index-stats-env".to_string();
        let split_id_1 = "test_split_id_1".to_string();
        let split_id_2 = "test_split_id_2".to_string();
        let index_uri = "s3://some-test-bucket";

        let index_metadata = IndexMetadata::for_test(&index_id, index_uri);
        let mut split_metadata_1 =
            split_metadata_for_test(&split_id_1, 100_000, 1111..=2222, 15_000_000);
        split_metadata_1.uncompressed_docs_size_in_bytes = 19_000_000;
        let mut split_metadata_2 =
            split_metadata_for_test(&split_id_2, 100_000, 1000..=3000, 30_000_000);
        split_metadata_2.uncompressed_docs_size_in_bytes = 36_000_000;

        let split_data_1 = Split {
            split_metadata: split_metadata_1,
            split_state: quickwit_metastore::SplitState::Published,
            update_timestamp: 0,
            publish_timestamp: Some(0),
        };
        let split_data_2 = Split {
            split_metadata: split_metadata_2,
            split_state: quickwit_metastore::SplitState::MarkedForDeletion,
            update_timestamp: 0,
            publish_timestamp: Some(0),
        };

        let index_stats =
            IndexStats::from_metadata(index_metadata, vec![split_data_1, split_data_2])?;

        assert_eq!(index_stats.index_id, index_id);
        assert_eq!(index_stats.index_uri.as_str(), index_uri);
        assert_eq!(index_stats.num_published_splits, 1);
        assert_eq!(
            index_stats.size_published_splits,
            Byte::from(15_000_000usize)
        );
        assert_eq!(index_stats.num_published_docs, 100_000);
        assert_eq!(
            index_stats.size_published_docs_uncompressed,
            Byte::from(19_000_000usize)
        );
        assert_eq!(
            index_stats.timestamp_field_name,
            Some("timestamp".to_string())
        );
        assert_eq!(index_stats.timestamp_range, Some((1111, 2222)));

        Ok(())
    }

    #[test]
    fn test_descriptive_stats() -> anyhow::Result<()> {
        let split_id = "stat-test-split".to_string();
        let template_split = Split {
            split_state: quickwit_metastore::SplitState::Published,
            update_timestamp: 0,
            publish_timestamp: Some(0),
            split_metadata: SplitMetadata::default(),
        };

        let split_metadata_1 = split_metadata_for_test(&split_id, 70_000, 10..=12, 60_000_000);
        let split_metadata_2 = split_metadata_for_test(&split_id, 120_000, 11..=15, 145_000_000);
        let split_metadata_3 = split_metadata_for_test(&split_id, 90_000, 15..=22, 115_000_000);
        let split_metadata_4 = split_metadata_for_test(&split_id, 40_000, 22..=22, 55_000_000);

        let mut split_1 = template_split.clone();
        split_1.split_metadata = split_metadata_1;
        let mut split_2 = template_split.clone();
        split_2.split_metadata = split_metadata_2;
        let mut split_3 = template_split.clone();
        split_3.split_metadata = split_metadata_3;
        let mut split_4 = template_split;
        split_4.split_metadata = split_metadata_4;

        let splits = vec![split_1, split_2, split_3, split_4];

        let splits_num_docs = splits
            .iter()
            .map(|split| split.split_metadata.num_docs as u64)
            .sorted()
            .collect_vec();

        let splits_bytes = splits
            .iter()
            .map(|split| split.split_metadata.footer_offsets.end)
            .sorted()
            .collect_vec();

        let num_docs_descriptive = DescriptiveStats::maybe_new(&splits_num_docs);
        let num_bytes_descriptive = DescriptiveStats::maybe_new(&splits_bytes);
        let desciptive_stats_none = DescriptiveStats::maybe_new(&[]);

        assert!(num_docs_descriptive.is_some());
        assert!(num_bytes_descriptive.is_some());

        assert!(desciptive_stats_none.is_none());

        Ok(())
    }
}<|MERGE_RESOLUTION|>--- conflicted
+++ resolved
@@ -46,11 +46,6 @@
 use quickwit_search::SearchResponseRest;
 use quickwit_serve::{ListSplitsQueryParams, SearchRequestQueryString, SortByField};
 use quickwit_storage::load_file;
-<<<<<<< HEAD
-use quickwit_telemetry::payload::TelemetryEvent;
-=======
-use reqwest::Url;
->>>>>>> 2be6a30a
 use tabled::object::{Columns, Segment};
 use tabled::{Alignment, Concat, Format, Modify, Panel, Rotate, Style, Table, Tabled};
 use thousands::Separable;
@@ -880,15 +875,7 @@
     }
 
     println!("❯ Deleting index...");
-<<<<<<< HEAD
-    quickwit_telemetry::send_telemetry_event(TelemetryEvent::Delete).await;
     let qw_client = args.client_args.client();
-=======
-    let endpoint =
-        Url::parse(args.cluster_endpoint.as_str()).context("Failed to parse cluster endpoint.")?;
-    let transport = Transport::new(endpoint);
-    let qw_client = QuickwitClient::new(transport);
->>>>>>> 2be6a30a
     let affected_files = qw_client
         .indexes()
         .delete(&args.index_id, args.dry_run)
