// Copyright (C) 2022 Quickwit, Inc.
//
// Quickwit is offered under the AGPL v3.0 and as commercial software.
// For commercial licensing, contact us at hello@quickwit.io.
//
// AGPL:
// This program is free software: you can redistribute it and/or modify
// it under the terms of the GNU Affero General Public License as
// published by the Free Software Foundation, either version 3 of the
// License, or (at your option) any later version.
//
// This program is distributed in the hope that it will be useful,
// but WITHOUT ANY WARRANTY; without even the implied warranty of
// MERCHANTABILITY or FITNESS FOR A PARTICULAR PURPOSE. See the
// GNU Affero General Public License for more details.
//
// You should have received a copy of the GNU Affero General Public License
// along with this program. If not, see <http://www.gnu.org/licenses/>.

use criterion::{criterion_group, criterion_main, Criterion, Throughput};
use quickwit_doc_mapper::DocMapper;

const JSON_TEST_DATA: &str = include_str!("data/simple-parse-bench.json");

const DOC_MAPPER_CONF: &str = r#"{
    "type": "default",
    "default_search_fields": [],
    "tag_fields": [],
    "field_mappings": [
        {"name": "id", "type": "u64", "fast": false },
        {"name": "first_name", "type": "text" },
        {"name": "last_name", "type": "text" },
        {"name": "email", "type": "text" }
    ]
}"#;

pub fn simple_json_to_doc_benchmark(c: &mut Criterion) {
    let doc_mapper: Box<dyn DocMapper> = serde_json::from_str(DOC_MAPPER_CONF).unwrap();
    let lines: Vec<&str> = JSON_TEST_DATA.lines().map(|line| line.trim()).collect();

    let mut group = c.benchmark_group("simple-json-to-doc");
    group.throughput(Throughput::Bytes(JSON_TEST_DATA.len() as u64));
    group.bench_function("simple-json-to-doc-donothing", |b| {
        b.iter(|| {
            let _lines: Vec<String> = lines.iter().map(|line| line.to_string()).collect();
        })
    });
    group.bench_function("simple-json-to-doc", |b| {
        b.iter(|| {
            let lines: Vec<String> = lines.iter().map(|line| line.to_string()).collect();
            for line in lines {
<<<<<<< HEAD
                doc_mapper.doc_from_str(&line).unwrap();
=======
                doc_mapper.doc_from_json_str(&line).unwrap();
>>>>>>> a3cfeaa3
            }
        })
    });
    group.bench_function("simple-json-to-doc-tantivy", |b| {
        b.iter(|| {
            let lines: Vec<String> = lines.iter().map(|line| line.to_string()).collect();
            let schema = doc_mapper.schema();
            for line in lines {
                let _doc = schema.parse_document(&line).unwrap();
            }
        })
    });
}

criterion_group!(benches, simple_json_to_doc_benchmark);
criterion_main!(benches);<|MERGE_RESOLUTION|>--- conflicted
+++ resolved
@@ -49,11 +49,7 @@
         b.iter(|| {
             let lines: Vec<String> = lines.iter().map(|line| line.to_string()).collect();
             for line in lines {
-<<<<<<< HEAD
-                doc_mapper.doc_from_str(&line).unwrap();
-=======
                 doc_mapper.doc_from_json_str(&line).unwrap();
->>>>>>> a3cfeaa3
             }
         })
     });
