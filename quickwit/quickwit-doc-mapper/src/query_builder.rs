// Copyright (C) 2023 Quickwit, Inc.
//
// Quickwit is offered under the AGPL v3.0 and as commercial software.
// For commercial licensing, contact us at hello@quickwit.io.
//
// AGPL:
// This program is free software: you can redistribute it and/or modify
// it under the terms of the GNU Affero General Public License as
// published by the Free Software Foundation, either version 3 of the
// License, or (at your option) any later version.
//
// This program is distributed in the hope that it will be useful,
// but WITHOUT ANY WARRANTY; without even the implied warranty of
// MERCHANTABILITY or FITNESS FOR A PARTICULAR PURPOSE. See the
// GNU Affero General Public License for more details.
//
// You should have received a copy of the GNU Affero General Public License
// along with this program. If not, see <http://www.gnu.org/licenses/>.

use std::collections::{HashMap, HashSet};
use std::convert::Infallible;
use std::ops::Bound;

use quickwit_query::query_ast::{
<<<<<<< HEAD
    FieldPresenceQuery, PhrasePrefixQuery, QueryAst, QueryAstVisitor, RangeQuery, TermSetQuery,
=======
    FullTextMode, FullTextQuery, PhrasePrefixQuery, QueryAst, QueryAstVisitor, RangeQuery,
    TermSetQuery,
>>>>>>> 2409d2bb
};
use quickwit_query::{find_field_or_hit_dynamic, InvalidQuery};
use tantivy::query::Query;
use tantivy::schema::{Field, Schema};
use tantivy::tokenizer::TokenizerManager;
use tantivy::Term;

use crate::{QueryParserError, TermRange, WarmupInfo};

#[derive(Default)]
struct RangeQueryFields {
    range_query_field_names: HashSet<String>,
}

impl<'a> QueryAstVisitor<'a> for RangeQueryFields {
    type Err = Infallible;

    fn visit_range(&mut self, range_query: &'a RangeQuery) -> Result<(), Infallible> {
        self.range_query_field_names
            .insert(range_query.field.to_string());
        Ok(())
    }
}

#[derive(Default)]
struct ExistsQueryFields {
    exists_query_field_names: HashSet<String>,
}

impl<'a> QueryAstVisitor<'a> for ExistsQueryFields {
    type Err = Infallible;

    fn visit_exists(&mut self, exists_query: &'a FieldPresenceQuery) -> Result<(), Infallible> {
        // If the field is a fast field, we will rely on the `ColumnIndex`.
        // If the field is not a fast, we will rely on the field presence field.
        //
        // After all field names are collected they are checked against schema and
        // non-fast fields are removed from warmup operation.
        self.exists_query_field_names
            .insert(exists_query.field.to_string());
        Ok(())
    }
}

/// Build a `Query` with field resolution & forbidding range clauses.
pub(crate) fn build_query(
    query_ast: &QueryAst,
    schema: Schema,
    tokenizer_manager: &TokenizerManager,
    search_fields: &[String],
    with_validation: bool,
) -> Result<(Box<dyn Query>, WarmupInfo), QueryParserError> {
    let mut range_query_fields = RangeQueryFields::default();
    // This cannot fail. The error type is Infallible.
    let _: Result<(), Infallible> = range_query_fields.visit(query_ast);

    let mut exists_query_fields = ExistsQueryFields::default();
    // This cannot fail. The error type is Infallible.
    let _: Result<(), Infallible> = exists_query_fields.visit(query_ast);

    let mut fast_field_names = HashSet::new();
    fast_field_names.extend(range_query_fields.range_query_field_names);
    fast_field_names.extend(
        exists_query_fields
            .exists_query_field_names
            .into_iter()
            .filter(|field| is_fast_field(&schema, field)),
    );

    let query = query_ast.build_tantivy_query(
        &schema,
        tokenizer_manager,
        search_fields,
        with_validation,
    )?;

    let term_set_query_fields = extract_term_set_query_fields(query_ast);
    let term_ranges_grouped_by_field =
        extract_prefix_term_ranges(query_ast, &schema, tokenizer_manager)?;

    let mut terms_grouped_by_field: HashMap<Field, HashMap<_, bool>> = Default::default();
    query.query_terms(&mut |term, need_position| {
        let field = term.field();
        *terms_grouped_by_field
            .entry(field)
            .or_default()
            .entry(term.clone())
            .or_default() |= need_position;
    });

    let warmup_info = WarmupInfo {
        term_dict_field_names: term_set_query_fields.clone(),
        posting_field_names: term_set_query_fields,
        terms_grouped_by_field,
        term_ranges_grouped_by_field,
        fast_field_names,
        ..WarmupInfo::default()
    };

    Ok((query, warmup_info))
}

fn is_fast_field(schema: &Schema, field_name: &str) -> bool {
    if let Ok((_field, field_entry, _path)) = find_field_or_hit_dynamic(field_name, schema) {
        return field_entry.is_fast();
    }
    false
}

#[derive(Default)]
struct ExtractTermSetFields {
    term_dict_fields_to_warm_up: HashSet<String>,
}

impl<'a> QueryAstVisitor<'a> for ExtractTermSetFields {
    type Err = anyhow::Error;

    fn visit_term_set(&mut self, term_set_query: &'a TermSetQuery) -> anyhow::Result<()> {
        for field in term_set_query.terms_per_field.keys() {
            self.term_dict_fields_to_warm_up.insert(field.to_string());
        }
        Ok(())
    }
}

fn extract_term_set_query_fields(query_ast: &QueryAst) -> HashSet<String> {
    let mut visitor = ExtractTermSetFields::default();
    visitor
        .visit(query_ast)
        .expect("Extracting term set queries's field should never return an error.");
    visitor.term_dict_fields_to_warm_up
}

fn prefix_term_to_range(prefix: Term) -> (Bound<Term>, Bound<Term>) {
    let mut end_bound = prefix.serialized_term().to_vec();
    while !end_bound.is_empty() {
        let last_byte = end_bound.last_mut().unwrap();
        if *last_byte != u8::MAX {
            *last_byte += 1;
            return (
                Bound::Included(prefix),
                Bound::Excluded(Term::wrap(end_bound)),
            );
        }
        end_bound.pop();
    }
    // prefix is something like [255, 255, ..]
    (Bound::Included(prefix), Bound::Unbounded)
}

type PositionNeeded = bool;

struct ExtractPrefixTermRanges<'a> {
    schema: &'a Schema,
    tokenizer_manager: &'a TokenizerManager,
    term_ranges_to_warm_up: HashMap<Field, HashMap<TermRange, PositionNeeded>>,
}

impl<'a> ExtractPrefixTermRanges<'a> {
    fn with_schema(schema: &'a Schema, tokenizer_manager: &'a TokenizerManager) -> Self {
        ExtractPrefixTermRanges {
            schema,
            tokenizer_manager,
            term_ranges_to_warm_up: HashMap::new(),
        }
    }

    fn add_prefix_term(
        &mut self,
        term: Term,
        max_expansions: u32,
        position_needed: PositionNeeded,
    ) {
        let field = term.field();
        let (start, end) = prefix_term_to_range(term);
        let term_range = TermRange {
            start,
            end,
            limit: Some(max_expansions as u64),
        };
        self.term_ranges_to_warm_up
            .entry(field)
            .or_default()
            .insert(term_range, position_needed);
    }
}

impl<'a, 'b: 'a> QueryAstVisitor<'a> for ExtractPrefixTermRanges<'b> {
    type Err = InvalidQuery;

    fn visit_full_text(&mut self, full_text_query: &'a FullTextQuery) -> Result<(), Self::Err> {
        if let FullTextMode::BoolPrefix {
            operator: _,
            max_expansions,
        } = &full_text_query.params.mode
        {
            if let Some(prefix_term) =
                full_text_query.get_last_term(self.schema, self.tokenizer_manager)
            {
                self.add_prefix_term(prefix_term, *max_expansions, false);
            }
        }
        Ok(())
    }

    fn visit_phrase_prefix(
        &mut self,
        phrase_prefix: &'a PhrasePrefixQuery,
    ) -> Result<(), Self::Err> {
        let (_, terms) = phrase_prefix.get_terms(self.schema, self.tokenizer_manager)?;
        if let Some((_, term)) = terms.last() {
            self.add_prefix_term(term.clone(), phrase_prefix.max_expansions, true);
        }
        Ok(())
    }
}

fn extract_prefix_term_ranges(
    query_ast: &QueryAst,
    schema: &Schema,
    tokenizer_manager: &TokenizerManager,
) -> anyhow::Result<HashMap<Field, HashMap<TermRange, PositionNeeded>>> {
    let mut visitor = ExtractPrefixTermRanges::with_schema(schema, tokenizer_manager);
    visitor.visit(query_ast)?;
    Ok(visitor.term_ranges_to_warm_up)
}

#[cfg(test)]
mod test {
    use quickwit_query::create_default_quickwit_tokenizer_manager;
    use quickwit_query::query_ast::query_ast_from_user_text;
    use tantivy::schema::{Schema, FAST, INDEXED, STORED, TEXT};

    use super::build_query;
    use crate::{DYNAMIC_FIELD_NAME, SOURCE_FIELD_NAME};

    enum TestExpectation {
        Err(&'static str),
        Ok(&'static str),
    }

    fn make_schema(dynamic_mode: bool) -> Schema {
        let mut schema_builder = Schema::builder();
        schema_builder.add_text_field("title", TEXT);
        schema_builder.add_text_field("desc", TEXT | STORED);
        schema_builder.add_text_field("server.name", TEXT | STORED);
        schema_builder.add_text_field("server.mem", TEXT);
        schema_builder.add_bool_field("server.running", FAST | STORED | INDEXED);
        schema_builder.add_text_field(SOURCE_FIELD_NAME, TEXT);
        schema_builder.add_ip_addr_field("ip", FAST | STORED);
        schema_builder.add_ip_addr_field("ips", FAST);
        schema_builder.add_ip_addr_field("ip_notff", STORED);
        schema_builder.add_date_field("dt", FAST);
        schema_builder.add_u64_field("u64_fast", FAST | STORED);
        schema_builder.add_i64_field("i64_fast", FAST | STORED);
        schema_builder.add_f64_field("f64_fast", FAST | STORED);
        if dynamic_mode {
            schema_builder.add_json_field(DYNAMIC_FIELD_NAME, TEXT);
        }
        schema_builder.build()
    }

    #[track_caller]
    fn check_build_query_dynamic_mode(
        user_query: &str,
        search_fields: Vec<String>,
        expected: TestExpectation,
    ) {
        check_build_query(user_query, search_fields, expected, true);
    }

    #[track_caller]
    fn check_build_query_static_mode(
        user_query: &str,
        search_fields: Vec<String>,
        expected: TestExpectation,
    ) {
        check_build_query(user_query, search_fields, expected, false);
    }

    fn test_build_query(
        user_query: &str,
        search_fields: Vec<String>,
        dynamic_mode: bool,
    ) -> Result<String, String> {
        let query_ast = query_ast_from_user_text(user_query, Some(search_fields))
            .parse_user_query(&[])
            .map_err(|err| err.to_string())?;
        let schema = make_schema(dynamic_mode);
        let query_result = build_query(
            &query_ast,
            schema,
            &create_default_quickwit_tokenizer_manager(),
            &[],
            true,
        );
        query_result
            .map(|query| format!("{:?}", query))
            .map_err(|err| err.to_string())
    }

    #[track_caller]
    fn check_build_query(
        user_query: &str,
        search_fields: Vec<String>,
        expected: TestExpectation,
        dynamic_mode: bool,
    ) {
        let query_result = test_build_query(user_query, search_fields, dynamic_mode);
        match (query_result, expected) {
            (Err(query_err_msg), TestExpectation::Err(sub_str)) => {
                assert!(
                    query_err_msg.contains(sub_str),
                    "Query error received is {query_err_msg}. It should contain {sub_str}"
                );
            }
            (Ok(query_str), TestExpectation::Ok(sub_str)) => {
                assert!(
                    query_str.contains(sub_str),
                    "Error query parsing {query_str} should contain {sub_str}"
                );
            }
            (Err(error_msg), TestExpectation::Ok(expectation)) => {
                panic!("Expected `{expectation}` but got an error `{error_msg}`.");
            }
            (Ok(query_str), TestExpectation::Err(expected_error)) => {
                panic!("Expected the error `{expected_error}`, but got a success `{query_str}`");
            }
        }
    }

    #[test]
    fn test_build_query_dynamic_field() {
        check_build_query_dynamic_mode("*", Vec::new(), TestExpectation::Ok("All"));
        check_build_query_dynamic_mode(
            "foo:bar",
            Vec::new(),
            TestExpectation::Ok(
                r#"TermQuery(Term(field=13, type=Json, path=foo, type=Str, "bar"))"#,
            ),
        );
        check_build_query_dynamic_mode(
            "server.type:hpc server.mem:4GB",
            Vec::new(),
            TestExpectation::Ok("server.type"),
        );
        check_build_query_dynamic_mode(
            "title:[a TO b]",
            Vec::new(),
            TestExpectation::Err(
                "Range queries are only supported for fast fields. (`title` is not a fast field)",
            ),
        );
        check_build_query_dynamic_mode(
            "title:{a TO b} desc:foo",
            Vec::new(),
            TestExpectation::Err(
                "Range queries are only supported for fast fields. (`title` is not a fast field)",
            ),
        );
    }

    #[test]
    fn test_build_query_not_dynamic_mode() {
        check_build_query_static_mode("*", Vec::new(), TestExpectation::Ok("All"));
        check_build_query_static_mode(
            "foo:bar",
            Vec::new(),
            TestExpectation::Err("Invalid query: Field does not exist: `foo`"),
        );
        check_build_query_static_mode(
            "title:bar",
            Vec::new(),
            TestExpectation::Ok(r#"TermQuery(Term(field=0, type=Str, "bar"))"#),
        );
        check_build_query_static_mode(
            "bar",
            vec!["fieldnotinschema".to_string()],
            TestExpectation::Err("Invalid query: Field does not exist: `fieldnotinschema`"),
        );
        check_build_query_static_mode(
            "title:[a TO b]",
            Vec::new(),
            TestExpectation::Err(
                "Range queries are only supported for fast fields. (`title` is not a fast field)",
            ),
        );
        check_build_query_static_mode(
            "title:{a TO b} desc:foo",
            Vec::new(),
            TestExpectation::Err(
                "Range queries are only supported for fast fields. (`title` is not a fast field)",
            ),
        );
        check_build_query_static_mode(
            "title:>foo",
            Vec::new(),
            TestExpectation::Err(
                "Range queries are only supported for fast fields. (`title` is not a fast field)",
            ),
        );
        check_build_query_static_mode(
            "title:foo desc:bar _source:baz",
            Vec::new(),
            TestExpectation::Ok("TermQuery"),
        );
        check_build_query_static_mode(
            "server.name:\".bar:\" server.mem:4GB",
            vec!["server.name".to_string()],
            TestExpectation::Ok("TermQuery"),
        );
        check_build_query_static_mode(
            "server.name:\"for.bar:b\" server.mem:4GB",
            Vec::new(),
            TestExpectation::Ok("TermQuery"),
        );
        check_build_query_static_mode(
            "foo",
            Vec::new(),
            TestExpectation::Err("Query requires a default search field and none was supplied."),
        );
        check_build_query_static_mode(
            "bar",
            Vec::new(),
            TestExpectation::Err("Query requires a default search field and none was supplied"),
        );
        check_build_query_static_mode(
            "title:hello AND (Jane OR desc:world)",
            Vec::new(),
            TestExpectation::Err("Query requires a default search field and none was supplied"),
        );
        check_build_query_static_mode(
            "server.running:true",
            Vec::new(),
            TestExpectation::Ok("TermQuery"),
        );
        check_build_query_static_mode(
            "title: IN [hello]",
            Vec::new(),
            TestExpectation::Ok("TermSetQuery"),
        );
        check_build_query_static_mode(
            "IN [hello]",
            Vec::new(),
            TestExpectation::Err("Set query need to target a specific field."),
        );
    }

    #[test]
    fn test_datetime_range_query() {
        check_build_query_static_mode(
            "dt:[2023-01-10T15:13:35Z TO 2023-01-10T15:13:40Z]",
            Vec::new(),
            TestExpectation::Ok("RangeQuery { field: \"dt\", value_type: Date"),
        );
        check_build_query_static_mode(
            "dt:<2023-01-10T15:13:35Z",
            Vec::new(),
            TestExpectation::Ok("RangeQuery { field: \"dt\", value_type: Date"),
        );
    }

    #[test]
    fn test_ip_range_query() {
        check_build_query_static_mode(
            "ip:[127.0.0.1 TO 127.1.1.1]",
            Vec::new(),
            TestExpectation::Ok(
                "RangeQuery { field: \"ip\", value_type: IpAddr, lower_bound: Included([0, 0, 0, \
                 0, 0, 0, 0, 0, 0, 0, 255, 255, 127, 0, 0, 1]), upper_bound: Included([0, 0, 0, \
                 0, 0, 0, 0, 0, 0, 0, 255, 255, 127, 1, 1, 1])",
            ),
        );
        check_build_query_static_mode(
            "ip:>127.0.0.1",
            Vec::new(),
            TestExpectation::Ok(
                "RangeQuery { field: \"ip\", value_type: IpAddr, lower_bound: Excluded([0, 0, 0, \
                 0, 0, 0, 0, 0, 0, 0, 255, 255, 127, 0, 0, 1]), upper_bound: Unbounded",
            ),
        );
    }

    #[test]
    fn test_f64_range_query() {
        check_build_query_static_mode(
            "f64_fast:[7.7 TO 77.7]",
            Vec::new(),
            TestExpectation::Ok(
                r#"FastFieldRangeWeight { field: "f64_fast", lower_bound: Included(13843727484564851917), upper_bound: Included(13858540105214250189), column_type_opt: Some(F64) }"#,
            ),
        );
        check_build_query_static_mode(
            "f64_fast:>7",
            Vec::new(),
            TestExpectation::Ok(
                r#"FastFieldRangeWeight { field: "f64_fast", lower_bound: Excluded(13842939354630062080), upper_bound: Unbounded, column_type_opt: Some(F64)"#,
            ),
        );
    }

    #[test]
    fn test_i64_range_query() {
        check_build_query_static_mode(
            "i64_fast:[-7 TO 77]",
            Vec::new(),
            TestExpectation::Ok(r#"FastFieldRangeWeight { field: "i64_fast","#),
        );
        check_build_query_static_mode(
            "i64_fast:>7",
            Vec::new(),
            TestExpectation::Ok(r#"FastFieldRangeWeight { field: "i64_fast","#),
        );
    }

    #[test]
    fn test_u64_range_query() {
        check_build_query_static_mode(
            "u64_fast:[7 TO 77]",
            Vec::new(),
            TestExpectation::Ok(r#"FastFieldRangeWeight { field: "u64_fast","#),
        );
        check_build_query_static_mode(
            "u64_fast:>7",
            Vec::new(),
            TestExpectation::Ok(r#"FastFieldRangeWeight { field: "u64_fast","#),
        );
    }

    #[test]
    fn test_range_query_ip_fields_multivalued() {
        check_build_query_static_mode(
            "ips:[127.0.0.1 TO 127.1.1.1]",
            Vec::new(),
            TestExpectation::Ok(
                "RangeQuery { field: \"ips\", value_type: IpAddr, lower_bound: Included([0, 0, 0, \
                 0, 0, 0, 0, 0, 0, 0, 255, 255, 127, 0, 0, 1]), upper_bound: Included([0, 0, 0, \
                 0, 0, 0, 0, 0, 0, 0, 255, 255, 127, 1, 1, 1])",
            ),
        );
    }

    #[test]
    fn test_range_query_no_fast_field() {
        check_build_query_static_mode(
            "ip_notff:[127.0.0.1 TO 127.1.1.1]",
            Vec::new(),
            TestExpectation::Err("`ip_notff` is not a fast field"),
        );
    }

    #[test]
    fn test_build_query_not_bool_should_fail() {
        check_build_query_static_mode(
            "server.running:notabool",
            Vec::new(),
            TestExpectation::Err("Expected a `bool` search value for field `server.running`"),
        );
    }

    #[test]
    fn test_build_query_warmup_info() {
        let query_with_set = query_ast_from_user_text("title: IN [hello]", None)
            .parse_user_query(&[])
            .unwrap();
        let query_without_set = query_ast_from_user_text("title:hello", None)
            .parse_user_query(&[])
            .unwrap();

        let (_, warmup_info) = build_query(
            &query_with_set,
            make_schema(true),
            &create_default_quickwit_tokenizer_manager(),
            &[],
            true,
        )
        .unwrap();
        assert_eq!(warmup_info.term_dict_field_names.len(), 1);
        assert_eq!(warmup_info.posting_field_names.len(), 1);
        assert!(warmup_info.term_dict_field_names.contains("title"));
        assert!(warmup_info.posting_field_names.contains("title"));

        let (_, warmup_info) = build_query(
            &query_without_set,
            make_schema(true),
            &create_default_quickwit_tokenizer_manager(),
            &[],
            true,
        )
        .unwrap();
        assert!(warmup_info.term_dict_field_names.is_empty());
        assert!(warmup_info.posting_field_names.is_empty());
    }
}<|MERGE_RESOLUTION|>--- conflicted
+++ resolved
@@ -22,12 +22,8 @@
 use std::ops::Bound;
 
 use quickwit_query::query_ast::{
-<<<<<<< HEAD
-    FieldPresenceQuery, PhrasePrefixQuery, QueryAst, QueryAstVisitor, RangeQuery, TermSetQuery,
-=======
-    FullTextMode, FullTextQuery, PhrasePrefixQuery, QueryAst, QueryAstVisitor, RangeQuery,
-    TermSetQuery,
->>>>>>> 2409d2bb
+    FieldPresenceQuery, FullTextMode, FullTextQuery, PhrasePrefixQuery, QueryAst, QueryAstVisitor,
+    RangeQuery, TermSetQuery,
 };
 use quickwit_query::{find_field_or_hit_dynamic, InvalidQuery};
 use tantivy::query::Query;
