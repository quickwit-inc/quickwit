// Copyright (C) 2022 Quickwit, Inc.
//
// Quickwit is offered under the AGPL v3.0 and as commercial software.
// For commercial licensing, contact us at hello@quickwit.io.
//
// AGPL:
// This program is free software: you can redistribute it and/or modify
// it under the terms of the GNU Affero General Public License as
// published by the Free Software Foundation, either version 3 of the
// License, or (at your option) any later version.
//
// This program is distributed in the hope that it will be useful,
// but WITHOUT ANY WARRANTY; without even the implied warranty of
// MERCHANTABILITY or FITNESS FOR A PARTICULAR PURPOSE. See the
// GNU Affero General Public License for more details.
//
// You should have received a copy of the GNU Affero General Public License
// along with this program. If not, see <http://www.gnu.org/licenses/>.

use std::path::PathBuf;

use glob::glob;

fn main() -> Result<(), Box<dyn std::error::Error>> {
    // Quickwit proto
    let protos = find_protos("protos/quickwit");

    let mut prost_config = prost_build::Config::default();
    prost_config.protoc_arg("--experimental_allow_proto3_optional");

    tonic_build::configure()
<<<<<<< HEAD
        .type_attribute(".", "#[derive(Serialize, Deserialize, utoipa::ToSchema)]")
=======
        .type_attribute(".", "#[derive(Serialize, Deserialize)]")
        .type_attribute("IndexingTask", "#[derive(Eq, Hash)]")
>>>>>>> f516585c
        .type_attribute("DeleteQuery", "#[serde(default)]")
        .field_attribute(
            "DeleteQuery.start_timestamp",
            "#[serde(skip_serializing_if = \"Option::is_none\")]",
        )
        .field_attribute(
            "DeleteQuery.end_timestamp",
            "#[serde(skip_serializing_if = \"Option::is_none\")]",
        )
        .type_attribute("OutputFormat", "#[serde(rename_all = \"snake_case\")]")
        .out_dir("src/")
        .compile_with_config(prost_config, &protos, &["protos/quickwit"])?;

    // Jaeger proto
    let protos = find_protos("protos/third-party/jaeger");

    let mut prost_config = prost_build::Config::default();
    prost_config.type_attribute("Operation", "#[derive(Eq, Ord, PartialOrd)]");

    tonic_build::configure()
        .out_dir("src/")
        .compile_with_config(
            prost_config,
            &protos,
            &["protos/third-party/jaeger", "protos/third-party"],
        )?;

    // OTEL proto
    let mut prost_config = prost_build::Config::default();
    prost_config.protoc_arg("--experimental_allow_proto3_optional");

    let protos = find_protos("protos/third-party/otlp");
    tonic_build::configure()
        .type_attribute(".", "#[derive(Serialize, Deserialize)]")
        .out_dir("src/")
        .compile_with_config(prost_config, &protos, &["protos/third-party/otlp"])?;
    Ok(())
}

fn find_protos(dir_path: &str) -> Vec<PathBuf> {
    glob(&format!("{dir_path}/**/*.proto"))
        .unwrap()
        .flatten()
        .collect()
}<|MERGE_RESOLUTION|>--- conflicted
+++ resolved
@@ -29,12 +29,8 @@
     prost_config.protoc_arg("--experimental_allow_proto3_optional");
 
     tonic_build::configure()
-<<<<<<< HEAD
         .type_attribute(".", "#[derive(Serialize, Deserialize, utoipa::ToSchema)]")
-=======
-        .type_attribute(".", "#[derive(Serialize, Deserialize)]")
         .type_attribute("IndexingTask", "#[derive(Eq, Hash)]")
->>>>>>> f516585c
         .type_attribute("DeleteQuery", "#[serde(default)]")
         .field_attribute(
             "DeleteQuery.start_timestamp",
