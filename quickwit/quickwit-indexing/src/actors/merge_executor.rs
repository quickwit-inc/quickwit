// Copyright (C) 2023 Quickwit, Inc.
//
// Quickwit is offered under the AGPL v3.0 and as commercial software.
// For commercial licensing, contact us at hello@quickwit.io.
//
// AGPL:
// This program is free software: you can redistribute it and/or modify
// it under the terms of the GNU Affero General Public License as
// published by the Free Software Foundation, either version 3 of the
// License, or (at your option) any later version.
//
// This program is distributed in the hope that it will be useful,
// but WITHOUT ANY WARRANTY; without even the implied warranty of
// MERCHANTABILITY or FITNESS FOR A PARTICULAR PURPOSE. See the
// GNU Affero General Public License for more details.
//
// You should have received a copy of the GNU Affero General Public License
// along with this program. If not, see <http://www.gnu.org/licenses/>.

use std::collections::BTreeSet;
use std::ops::RangeInclusive;
use std::path::Path;
use std::sync::Arc;
use std::time::Instant;

use anyhow::{anyhow, Context};
use async_trait::async_trait;
use fail::fail_point;
use itertools::Itertools;
use quickwit_actors::{Actor, ActorContext, ActorExitStatus, Handler, Mailbox, QueueCapacity};
use quickwit_common::io::IoControls;
use quickwit_common::runtimes::RuntimeType;
use quickwit_directories::UnionDirectory;
use quickwit_doc_mapper::DocMapper;
use quickwit_metastore::{Metastore, SplitMetadata};
use quickwit_proto::metastore_api::DeleteTask;
<<<<<<< HEAD
use quickwit_proto::{IndexUid, SearchRequest};
=======
use quickwit_query::get_quickwit_tokenizer_manager;
use quickwit_query::query_ast::QueryAst;
>>>>>>> 87ffd5a8
use tantivy::directory::{DirectoryClone, MmapDirectory, RamDirectory};
use tantivy::{DateTime, Directory, Index, IndexMeta, SegmentId, SegmentReader};
use tokio::runtime::Handle;
use tracing::{debug, info, instrument, warn};

use crate::actors::Packager;
use crate::controlled_directory::ControlledDirectory;
use crate::merge_policy::MergeOperationType;
use crate::models::{
    IndexedSplit, IndexedSplitBatch, IndexingPipelineId, MergeScratch, PublishLock,
    ScratchDirectory, SplitAttrs,
};

#[derive(Clone)]
pub struct MergeExecutor {
    pipeline_id: IndexingPipelineId,
    metastore: Arc<dyn Metastore>,
    doc_mapper: Arc<dyn DocMapper>,
    io_controls: IoControls,
    merge_packager_mailbox: Mailbox<Packager>,
}

#[async_trait]
impl Actor for MergeExecutor {
    type ObservableState = ();

    fn runtime_handle(&self) -> Handle {
        RuntimeType::Blocking.get_runtime_handle()
    }

    fn observable_state(&self) -> Self::ObservableState {}

    fn queue_capacity(&self) -> QueueCapacity {
        QueueCapacity::Bounded(1)
    }

    fn name(&self) -> String {
        "MergeExecutor".to_string()
    }
}

#[async_trait]
impl Handler<MergeScratch> for MergeExecutor {
    type Reply = ();

    #[instrument(level = "info", name = "merge_executor", parent = merge_scratch.merge_operation.merge_parent_span.id(), skip_all)]
    async fn handle(
        &mut self,
        merge_scratch: MergeScratch,
        ctx: &ActorContext<Self>,
    ) -> Result<(), ActorExitStatus> {
        let start = Instant::now();
        let merge_op = merge_scratch.merge_operation;
        let indexed_split_opt: Option<IndexedSplit> = match merge_op.operation_type {
            MergeOperationType::Merge => Some(
                self.process_merge(
                    merge_op.merge_split_id.clone(),
                    merge_op.splits.clone(),
                    merge_scratch.tantivy_dirs,
                    merge_scratch.merge_scratch_directory,
                    ctx,
                )
                .await?,
            ),
            MergeOperationType::DeleteAndMerge => {
                assert_eq!(
                    merge_op.splits.len(),
                    1,
                    "Delete tasks can be applied only on one split."
                );
                assert_eq!(merge_scratch.tantivy_dirs.len(), 1);
                let split_with_docs_to_delete = merge_op.splits[0].clone();
                self.process_delete_and_merge(
                    merge_op.merge_split_id.clone(),
                    split_with_docs_to_delete,
                    merge_scratch.tantivy_dirs,
                    merge_scratch.merge_scratch_directory,
                    ctx,
                )
                .await?
            }
        };
        if let Some(indexed_split) = indexed_split_opt {
            info!(
                merged_num_docs = %indexed_split.split_attrs.num_docs,
                elapsed_secs = %start.elapsed().as_secs_f32(),
                operation_type = %merge_op.operation_type,
                "merge-operation-success"
            );
            ctx.send_message(
                &self.merge_packager_mailbox,
                IndexedSplitBatch {
                    batch_parent_span: merge_op.merge_parent_span.clone(),
                    splits: vec![indexed_split],
                    checkpoint_delta: Default::default(),
                    publish_lock: PublishLock::default(),
                    merge_operation: Some(merge_op),
                },
            )
            .await?;
        } else {
            info!("no-splits-merged");
        }
        Ok(())
    }
}

fn combine_index_meta(mut index_metas: Vec<IndexMeta>) -> anyhow::Result<IndexMeta> {
    let mut union_index_meta = index_metas.pop().with_context(|| "Only one IndexMeta")?;
    for index_meta in index_metas {
        union_index_meta.segments.extend(index_meta.segments);
    }
    Ok(union_index_meta)
}

fn open_split_directories(
    // Directories containing the splits to merge
    tantivy_dirs: &[Box<dyn Directory>],
) -> anyhow::Result<(IndexMeta, Vec<Box<dyn Directory>>)> {
    let mut directories: Vec<Box<dyn Directory>> = Vec::new();
    let mut index_metas = Vec::new();
    for tantivy_dir in tantivy_dirs {
        directories.push(tantivy_dir.clone());

        let index_meta = open_index(tantivy_dir.clone())?.load_metas()?;
        index_metas.push(index_meta);
    }
    let union_index_meta = combine_index_meta(index_metas)?;
    Ok((union_index_meta, directories))
}

/// Creates a directory with a single `meta.json` file describe in `index_meta`
fn create_shadowing_meta_json_directory(index_meta: IndexMeta) -> anyhow::Result<RamDirectory> {
    let union_index_meta_json = serde_json::to_string_pretty(&index_meta)?;
    let ram_directory = RamDirectory::default();
    ram_directory.atomic_write(Path::new("meta.json"), union_index_meta_json.as_bytes())?;
    Ok(ram_directory)
}

fn merge_time_range(splits: &[SplitMetadata]) -> Option<RangeInclusive<DateTime>> {
    splits
        .iter()
        .flat_map(|split| split.time_range.clone())
        .flat_map(|time_range| vec![*time_range.start(), *time_range.end()].into_iter())
        .minmax()
        .into_option()
        .map(|(min_timestamp, max_timestamp)| {
            DateTime::from_timestamp_secs(min_timestamp)
                ..=DateTime::from_timestamp_secs(max_timestamp)
        })
}

fn sum_doc_sizes_in_bytes(splits: &[SplitMetadata]) -> u64 {
    splits
        .iter()
        .map(|split| split.uncompressed_docs_size_in_bytes)
        .sum::<u64>()
}

fn sum_num_docs(splits: &[SplitMetadata]) -> u64 {
    splits.iter().map(|split| split.num_docs as u64).sum()
}

/// Following Boost's hash_combine.
fn combine_two_hashes(lhs: u64, rhs: u64) -> u64 {
    let update_to_xor = rhs
        .wrapping_add(0x9e3779b9)
        .wrapping_add(lhs << 6)
        .wrapping_add(lhs >> 2);
    lhs ^ update_to_xor
}

fn combine_partition_ids_aux(partition_ids: impl IntoIterator<Item = u64>) -> u64 {
    let sorted_unique_partition_ids: BTreeSet<u64> = partition_ids.into_iter().collect();
    let mut sorted_unique_partition_ids_it = sorted_unique_partition_ids.into_iter();
    if let Some(partition_id) = sorted_unique_partition_ids_it.next() {
        sorted_unique_partition_ids_it.fold(partition_id, |acc, partition_id| {
            combine_two_hashes(acc, partition_id)
        })
    } else {
        // This is not forbidden but this should never happen.
        0u64
    }
}

pub fn combine_partition_ids(splits: &[SplitMetadata]) -> u64 {
    combine_partition_ids_aux(splits.iter().map(|split| split.partition_id))
}

pub fn merge_split_attrs(
    merge_split_id: String,
    pipeline_id: &IndexingPipelineId,
    splits: &[SplitMetadata],
) -> SplitAttrs {
    let partition_id = combine_partition_ids_aux(splits.iter().map(|split| split.partition_id));
    let time_range: Option<RangeInclusive<DateTime>> = merge_time_range(splits);
    let uncompressed_docs_size_in_bytes = sum_doc_sizes_in_bytes(splits);
    let num_docs = sum_num_docs(splits);
    let replaced_split_ids: Vec<String> = splits
        .iter()
        .map(|split| split.split_id().to_string())
        .collect();
    let delete_opstamp = splits
        .iter()
        .map(|split| split.delete_opstamp)
        .min()
        .unwrap_or(0);
    SplitAttrs {
        split_id: merge_split_id,
        partition_id,
        pipeline_id: pipeline_id.clone(),
        replaced_split_ids,
        time_range,
        num_docs,
        uncompressed_docs_size_in_bytes,
        delete_opstamp,
        num_merge_ops: max_merge_ops(splits) + 1,
    }
}

fn max_merge_ops(splits: &[SplitMetadata]) -> usize {
    splits
        .iter()
        .map(|split| split.num_merge_ops)
        .max()
        .unwrap_or(0)
}

impl MergeExecutor {
    pub fn new(
        pipeline_id: IndexingPipelineId,
        metastore: Arc<dyn Metastore>,
        doc_mapper: Arc<dyn DocMapper>,
        io_controls: IoControls,
        merge_packager_mailbox: Mailbox<Packager>,
    ) -> Self {
        MergeExecutor {
            pipeline_id,
            metastore,
            doc_mapper,
            io_controls,
            merge_packager_mailbox,
        }
    }

    async fn process_merge(
        &mut self,
        merge_split_id: String,
        splits: Vec<SplitMetadata>,
        tantivy_dirs: Vec<Box<dyn Directory>>,
        merge_scratch_directory: ScratchDirectory,
        ctx: &ActorContext<Self>,
    ) -> anyhow::Result<IndexedSplit> {
        let (union_index_meta, split_directories) = open_split_directories(&tantivy_dirs)?;
        // TODO it would be nice if tantivy could let us run the merge in the current thread.
        fail_point!("before-merge-split");
        let controlled_directory = self
            .merge_split_directories(
                union_index_meta,
                split_directories,
                Vec::new(),
                None,
                merge_scratch_directory.path(),
                ctx,
            )
            .await?;
        fail_point!("after-merge-split");

        // This will have the side effect of deleting the directory containing the downloaded
        // splits.
        let merged_index = open_index(controlled_directory.clone())?;
        ctx.record_progress();

        let split_attrs = merge_split_attrs(merge_split_id, &self.pipeline_id, &splits);
        Ok(IndexedSplit {
            split_attrs,
            index: merged_index,
            split_scratch_directory: merge_scratch_directory,
            controlled_directory_opt: Some(controlled_directory),
        })
    }

    async fn process_delete_and_merge(
        &mut self,
        merge_split_id: String,
        split: SplitMetadata,
        tantivy_dirs: Vec<Box<dyn Directory>>,
        merge_scratch_directory: ScratchDirectory,
        ctx: &ActorContext<Self>,
    ) -> anyhow::Result<Option<IndexedSplit>> {
        let delete_tasks = ctx
            .protect_future(
                self.metastore
                    .list_delete_tasks(split.index_uid.clone(), split.delete_opstamp),
            )
            .await?;
        if delete_tasks.is_empty() {
            warn!(
                "No delete task found for split `{}` with `delete_optamp` = `{}`.",
                split.split_id(),
                split.delete_opstamp
            );
            return Ok(None);
        }

        let last_delete_opstamp = delete_tasks
            .iter()
            .map(|delete_task| delete_task.opstamp)
            .max()
            .expect("There is at least one delete task.");
        info!(
            delete_opstamp_start = split.delete_opstamp,
            num_delete_tasks = delete_tasks.len()
        );

        let (union_index_meta, split_directories) = open_split_directories(&tantivy_dirs)?;
        let controlled_directory = self
            .merge_split_directories(
                union_index_meta,
                split_directories,
                delete_tasks,
                Some(self.doc_mapper.clone()),
                merge_scratch_directory.path(),
                ctx,
            )
            .await?;

        // This will have the side effect of deleting the directory containing the downloaded split.
        let mut merged_index = Index::open(controlled_directory.clone())?;
        ctx.record_progress();
        merged_index.set_tokenizers(get_quickwit_tokenizer_manager().clone());

        ctx.record_progress();

        // Compute merged split attributes.
        let merged_segment =
            if let Some(segment) = merged_index.searchable_segments()?.into_iter().next() {
                segment
            } else {
                info!(
                    "All documents from split `{}` were deleted.",
                    split.split_id()
                );
                self.metastore
                    .mark_splits_for_deletion(split.index_uid.clone(), &[split.split_id()])
                    .await?;
                return Ok(None);
            };

        let merged_segment_reader = SegmentReader::open(&merged_segment)?;
        let num_docs = merged_segment_reader.num_docs() as u64;
        let uncompressed_docs_size_in_bytes = (num_docs as f32
            * split.uncompressed_docs_size_in_bytes as f32
            / split.num_docs as f32) as u64;
        let time_range = if let Some(timestamp_field_name) = self.doc_mapper.timestamp_field_name()
        {
            let reader = merged_segment_reader
                .fast_fields()
                .date(timestamp_field_name)?;
            Some(reader.min_value()..=reader.max_value())
        } else {
            None
        };

        let index_pipeline_id = IndexingPipelineId {
            index_uid: split.index_uid,
            node_id: split.node_id.clone(),
            pipeline_ord: 0,
            source_id: split.source_id.clone(),
        };
        let indexed_split = IndexedSplit {
            split_attrs: SplitAttrs {
                split_id: merge_split_id,
                partition_id: split.partition_id,
                pipeline_id: index_pipeline_id,
                replaced_split_ids: vec![split.split_id.clone()],
                time_range,
                num_docs,
                uncompressed_docs_size_in_bytes,
                delete_opstamp: last_delete_opstamp,
                num_merge_ops: split.num_merge_ops,
            },
            index: merged_index,
            split_scratch_directory: merge_scratch_directory,
            controlled_directory_opt: Some(controlled_directory),
        };
        Ok(Some(indexed_split))
    }

    async fn merge_split_directories(
        &self,
        union_index_meta: IndexMeta,
        split_directories: Vec<Box<dyn Directory>>,
        delete_tasks: Vec<DeleteTask>,
        doc_mapper_opt: Option<Arc<dyn DocMapper>>,
        output_path: &Path,
        ctx: &ActorContext<MergeExecutor>,
    ) -> anyhow::Result<ControlledDirectory> {
        let shadowing_meta_json_directory = create_shadowing_meta_json_directory(union_index_meta)?;

        // This directory is here to receive the merged split, as well as the final meta.json file.
        let output_directory = ControlledDirectory::new(
            Box::new(MmapDirectory::open(output_path)?),
            self.io_controls
                .clone()
                .set_kill_switch(ctx.kill_switch().clone())
                .set_progress(ctx.progress().clone()),
        );
        let mut directory_stack: Vec<Box<dyn Directory>> = vec![
            output_directory.box_clone(),
            Box::new(shadowing_meta_json_directory),
        ];
        directory_stack.extend(split_directories.into_iter());
        let union_directory = UnionDirectory::union_of(directory_stack);
        let union_index = open_index(union_directory)?;

        ctx.record_progress();
        let _protect_guard = ctx.protect_zone();

        let mut index_writer = union_index.writer_with_num_threads(1, 3_000_000)?;
        let num_delete_tasks = delete_tasks.len();
        if num_delete_tasks > 0 {
            let doc_mapper = doc_mapper_opt
                .ok_or_else(|| anyhow!("Doc mapper must be present if there are delete tasks."))?;
            for delete_task in delete_tasks {
                let delete_query = delete_task
                    .delete_query
                    .expect("A delete task must have a delete query.");
<<<<<<< HEAD
                let search_request = SearchRequest {
                    index_id: IndexUid::from(delete_query.index_uid)
                        .index_id()
                        .to_string(),
                    query: delete_query.query,
                    start_timestamp: delete_query.start_timestamp,
                    end_timestamp: delete_query.end_timestamp,
                    search_fields: delete_query.search_fields,
                    ..Default::default()
                };
=======
                let query_ast: QueryAst = serde_json::from_str(&delete_query.query_ast)
                    .context("Invalid query_ast json")?;
                // We ignore the docmapper default fields when we consider delete query.
                // We reparse the query here defensivley, but actually, it should already have been
                // done in the delete task rest handler.
                let parsed_query_ast = query_ast.parse_user_query(&[]).context("Invalid query")?;
>>>>>>> 87ffd5a8
                debug!(
                    "Delete all documents matched by query `{:?}`",
                    parsed_query_ast
                );
                let (query, _) =
                    doc_mapper.query(union_index.schema(), &parsed_query_ast, false)?;
                index_writer.delete_query(query)?;
            }
            debug!("commit-delete-operations");
            index_writer.commit()?;
        }

        let segment_ids: Vec<SegmentId> = union_index
            .searchable_segment_metas()?
            .into_iter()
            .map(|segment_meta| segment_meta.id())
            .collect();

        // A merge is useless if there is no delete and only one segment.
        if num_delete_tasks == 0 && segment_ids.len() <= 1 {
            return Ok(output_directory);
        }

        // If after deletion there is no longer any document, don't try to merge.
        if num_delete_tasks != 0 && segment_ids.is_empty() {
            return Ok(output_directory);
        }

        debug!(segment_ids=?segment_ids,"merging-segments");
        // TODO it would be nice if tantivy could let us run the merge in the current thread.
        index_writer.merge(&segment_ids).wait()?;

        Ok(output_directory)
    }
}

fn open_index<T: Into<Box<dyn Directory>>>(directory: T) -> tantivy::Result<Index> {
    let mut index = Index::open(directory)?;
    index.set_tokenizers(get_quickwit_tokenizer_manager().clone());
    Ok(index)
}

#[cfg(test)]
mod tests {
    use quickwit_actors::Universe;
    use quickwit_common::split_file;
    use quickwit_metastore::SplitMetadata;
    use quickwit_proto::metastore_api::DeleteQuery;
    use serde_json::Value as JsonValue;
    use tantivy::{Inventory, ReloadPolicy};

    use super::*;
    use crate::merge_policy::MergeOperation;
    use crate::models::{IndexingPipelineId, ScratchDirectory};
    use crate::{get_tantivy_directory_from_split_bundle, new_split_id, TestSandbox};

    #[tokio::test]
    async fn test_merge_executor() -> anyhow::Result<()> {
        let doc_mapping_yaml = r#"
            field_mappings:
              - name: body
                type: text
              - name: ts
                type: datetime
                input_formats:
                - unix_timestamp
                fast: true
            timestamp_field: ts
        "#;
        let test_sandbox =
            TestSandbox::create("test-index", doc_mapping_yaml, "", &["body"]).await?;
        let index_uid = test_sandbox.index_uid();
        let pipeline_id = IndexingPipelineId {
            index_uid: index_uid.clone(),
            source_id: "test-source".to_string(),
            node_id: "test-node".to_string(),
            pipeline_ord: 0,
        };
        for split_id in 0..4 {
            let single_doc = std::iter::once(
                serde_json::json!({"body ": format!("split{split_id}"), "ts": 1631072713u64 + split_id }),
            );
            test_sandbox.add_documents(single_doc).await?;
        }
        let metastore = test_sandbox.metastore();
        let split_metas: Vec<SplitMetadata> = metastore
            .list_all_splits(index_uid)
            .await?
            .into_iter()
            .map(|split| split.split_metadata)
            .collect();
        assert_eq!(split_metas.len(), 4);
        let merge_scratch_directory = ScratchDirectory::for_test();
        let downloaded_splits_directory =
            merge_scratch_directory.named_temp_child("downloaded-splits-")?;
        let mut tantivy_dirs: Vec<Box<dyn Directory>> = Vec::new();
        for split_meta in &split_metas {
            let split_filename = split_file(split_meta.split_id());
            let dest_filepath = downloaded_splits_directory.path().join(&split_filename);
            test_sandbox
                .storage()
                .copy_to_file(Path::new(&split_filename), &dest_filepath)
                .await?;
            tantivy_dirs.push(get_tantivy_directory_from_split_bundle(&dest_filepath).unwrap())
        }
        let merge_ops_inventory = Inventory::new();
        let merge_operation =
            merge_ops_inventory.track(MergeOperation::new_merge_operation(split_metas));
        let merge_scratch = MergeScratch {
            merge_operation,
            tantivy_dirs,
            merge_scratch_directory,
            downloaded_splits_directory,
        };
        let (merge_packager_mailbox, merge_packager_inbox) =
            test_sandbox.universe().create_test_mailbox();
        let merge_executor = MergeExecutor::new(
            pipeline_id,
            metastore,
            test_sandbox.doc_mapper(),
            IoControls::default(),
            merge_packager_mailbox,
        );
        let (merge_executor_mailbox, merge_executor_handle) = test_sandbox
            .universe()
            .spawn_builder()
            .spawn(merge_executor);
        merge_executor_mailbox.send_message(merge_scratch).await?;
        merge_executor_handle.process_pending_and_observe().await;
        let packager_msgs: Vec<IndexedSplitBatch> = merge_packager_inbox.drain_for_test_typed();
        assert_eq!(packager_msgs.len(), 1);
        let split_attrs_after_merge = &packager_msgs[0].splits[0].split_attrs;
        assert_eq!(split_attrs_after_merge.num_docs, 4);
        assert_eq!(split_attrs_after_merge.uncompressed_docs_size_in_bytes, 136);
        assert_eq!(split_attrs_after_merge.num_merge_ops, 1);
        let reader = packager_msgs[0].splits[0]
            .index
            .reader_builder()
            .reload_policy(ReloadPolicy::Manual)
            .try_into()?;
        let searcher = reader.searcher();
        assert_eq!(searcher.segment_readers().len(), 1);
        test_sandbox.assert_quit().await;
        Ok(())
    }

    #[test]
    fn test_combine_partition_ids_singleton_unchanged() {
        assert_eq!(combine_partition_ids_aux([17]), 17);
    }

    #[test]
    fn test_combine_partition_ids_zero_has_an_impact() {
        assert_ne!(
            combine_partition_ids_aux([12u64, 0u64]),
            combine_partition_ids_aux([12u64])
        );
    }

    #[test]
    fn test_combine_partition_ids_depends_on_partition_id_set() {
        assert_eq!(
            combine_partition_ids_aux([12, 16, 12, 13]),
            combine_partition_ids_aux([12, 16, 13])
        );
    }

    #[test]
    fn test_combine_partition_ids_order_does_not_matter() {
        assert_eq!(
            combine_partition_ids_aux([7, 12, 13]),
            combine_partition_ids_aux([12, 13, 7])
        );
    }

    async fn aux_test_delete_and_merge_executor(
        index_id: &str,
        docs: Vec<JsonValue>,
        delete_query: &str,
        result_docs: Vec<JsonValue>,
    ) -> anyhow::Result<()> {
        quickwit_common::setup_logging_for_tests();
        let universe = Universe::with_accelerated_time();
        let doc_mapping_yaml = r#"
            field_mappings:
              - name: body
                type: text
              - name: ts
                type: datetime
                input_formats:
                - unix_timestamp
                fast: true
            timestamp_field: ts
        "#;
        let test_sandbox = TestSandbox::create(index_id, doc_mapping_yaml, "", &["body"]).await?;
        let index_uid = test_sandbox.index_uid();
        let pipeline_id = IndexingPipelineId {
            index_uid: index_uid.clone(),
            node_id: "unknown".to_string(),
            pipeline_ord: 0,
            source_id: "unknown".to_string(),
        };
        test_sandbox.add_documents(docs).await?;
        let metastore = test_sandbox.metastore();
        metastore
            .create_delete_task(DeleteQuery {
                index_uid: index_uid.to_string(),
                start_timestamp: None,
                end_timestamp: None,
                query_ast: quickwit_proto::qast_helper(delete_query, &["body"]),
            })
            .await?;
        let split_metadata = metastore
            .list_all_splits(index_uid.clone())
            .await?
            .into_iter()
            .next()
            .unwrap()
            .split_metadata;
        // We want to test a delete on a split with num_merge_ops > 0.
        let mut new_split_metadata = split_metadata.clone();
        new_split_metadata.split_id = new_split_id();
        new_split_metadata.num_merge_ops = 1;
        metastore
            .stage_splits(index_uid.clone(), vec![new_split_metadata.clone()])
            .await
            .unwrap();
        metastore
            .publish_splits(
                index_uid.clone(),
                &[new_split_metadata.split_id()],
                &[split_metadata.split_id()],
                None,
            )
            .await
            .unwrap();
        let expected_uncompressed_docs_size_in_bytes =
            (new_split_metadata.uncompressed_docs_size_in_bytes as f32 / 2_f32) as u64;
        let merge_scratch_directory = ScratchDirectory::for_test();
        let downloaded_splits_directory =
            merge_scratch_directory.named_temp_child("downloaded-splits-")?;
        let split_filename = split_file(split_metadata.split_id());
        let new_split_filename = split_file(new_split_metadata.split_id());
        let dest_filepath = downloaded_splits_directory.path().join(&new_split_filename);
        test_sandbox
            .storage()
            .copy_to_file(Path::new(&split_filename), &dest_filepath)
            .await?;
        let tantivy_dir = get_tantivy_directory_from_split_bundle(&dest_filepath).unwrap();
        let merge_ops_inventory = Inventory::new();
        let merge_operation = merge_ops_inventory.track(
            MergeOperation::new_delete_and_merge_operation(new_split_metadata),
        );
        let merge_scratch = MergeScratch {
            merge_operation,
            tantivy_dirs: vec![tantivy_dir],
            merge_scratch_directory,
            downloaded_splits_directory,
        };
        let (merge_packager_mailbox, merge_packager_inbox) = universe.create_test_mailbox();
        let delete_task_executor = MergeExecutor::new(
            pipeline_id,
            metastore,
            test_sandbox.doc_mapper(),
            IoControls::default(),
            merge_packager_mailbox,
        );
        let (delete_task_executor_mailbox, delete_task_executor_handle) =
            universe.spawn_builder().spawn(delete_task_executor);
        delete_task_executor_mailbox
            .send_message(merge_scratch)
            .await?;
        delete_task_executor_handle
            .process_pending_and_observe()
            .await;

        let packager_msgs: Vec<IndexedSplitBatch> = merge_packager_inbox.drain_for_test_typed();
        if !result_docs.is_empty() {
            assert_eq!(packager_msgs.len(), 1);
            let split = &packager_msgs[0].splits[0];
            assert_eq!(split.split_attrs.num_docs, result_docs.len() as u64);
            assert_eq!(split.split_attrs.delete_opstamp, 1);
            // Delete operations do not update the num_merge_ops value.
            assert_eq!(split.split_attrs.num_merge_ops, 1);
            assert_eq!(
                split.split_attrs.uncompressed_docs_size_in_bytes,
                expected_uncompressed_docs_size_in_bytes,
            );
            let reader = split
                .index
                .reader_builder()
                .reload_policy(ReloadPolicy::Manual)
                .try_into()?;
            let searcher = reader.searcher();
            assert_eq!(searcher.segment_readers().len(), 1);

            let documents_left = searcher
                .search(
                    &tantivy::query::AllQuery,
                    &tantivy::collector::TopDocs::with_limit(result_docs.len() + 1),
                )?
                .into_iter()
                .map(|(_, doc_address)| {
                    let doc = searcher.doc(doc_address).unwrap();
                    let doc_json = searcher.schema().to_json(&doc);
                    serde_json::from_str(&doc_json).unwrap()
                })
                .collect::<Vec<JsonValue>>();

            assert_eq!(documents_left.len(), result_docs.len());
            for doc in &documents_left {
                assert!(result_docs.contains(doc));
            }
            for doc in &result_docs {
                assert!(documents_left.contains(doc));
            }
        } else {
            assert!(packager_msgs.is_empty());
            let metastore = test_sandbox.metastore();
            assert!(metastore
                .list_all_splits(index_uid)
                .await?
                .into_iter()
                .all(
                    |split| split.split_state == quickwit_metastore::SplitState::MarkedForDeletion
                ));
        }
        test_sandbox.assert_quit().await;
        universe.assert_quit().await;
        Ok(())
    }

    #[tokio::test]
    async fn test_delete_and_merge_executor() -> anyhow::Result<()> {
        aux_test_delete_and_merge_executor(
            "test-delete-and-merge-index",
            vec![
                serde_json::json!({"body": "info", "ts": 1624928208 }),
                serde_json::json!({"body": "delete", "ts": 1634928208 }),
            ],
            "body:delete",
            vec![serde_json::json!({"body": ["info"], "ts": ["2021-06-29T00:56:48Z"] })],
        )
        .await
    }

    #[tokio::test]
    async fn test_delete_termset_and_merge_executor() -> anyhow::Result<()> {
        aux_test_delete_and_merge_executor(
            "test-delete-termset-and-merge-executor",
            vec![
                serde_json::json!({"body": "info", "ts": 1624928208 }),
                serde_json::json!({"body": "info", "ts": 1624928209 }),
                serde_json::json!({"body": "delete", "ts": 1634928208 }),
                serde_json::json!({"body": "delete", "ts": 1634928209 }),
            ],
            "body: IN [delete]",
            vec![
                serde_json::json!({"body": ["info"], "ts": ["2021-06-29T00:56:48Z"] }),
                serde_json::json!({"body": ["info"], "ts": ["2021-06-29T00:56:49Z"] }),
            ],
        )
        .await
    }

    #[tokio::test]
    async fn test_delete_all() -> anyhow::Result<()> {
        aux_test_delete_and_merge_executor(
            "test-delete-all",
            vec![
                serde_json::json!({"body": "delete", "ts": 1634928208 }),
                serde_json::json!({"body": "delete", "ts": 1634928209 }),
            ],
            "body:delete",
            Vec::new(),
        )
        .await
    }
}<|MERGE_RESOLUTION|>--- conflicted
+++ resolved
@@ -34,12 +34,9 @@
 use quickwit_doc_mapper::DocMapper;
 use quickwit_metastore::{Metastore, SplitMetadata};
 use quickwit_proto::metastore_api::DeleteTask;
-<<<<<<< HEAD
 use quickwit_proto::{IndexUid, SearchRequest};
-=======
 use quickwit_query::get_quickwit_tokenizer_manager;
 use quickwit_query::query_ast::QueryAst;
->>>>>>> 87ffd5a8
 use tantivy::directory::{DirectoryClone, MmapDirectory, RamDirectory};
 use tantivy::{DateTime, Directory, Index, IndexMeta, SegmentId, SegmentReader};
 use tokio::runtime::Handle;
@@ -468,25 +465,12 @@
                 let delete_query = delete_task
                     .delete_query
                     .expect("A delete task must have a delete query.");
-<<<<<<< HEAD
-                let search_request = SearchRequest {
-                    index_id: IndexUid::from(delete_query.index_uid)
-                        .index_id()
-                        .to_string(),
-                    query: delete_query.query,
-                    start_timestamp: delete_query.start_timestamp,
-                    end_timestamp: delete_query.end_timestamp,
-                    search_fields: delete_query.search_fields,
-                    ..Default::default()
-                };
-=======
                 let query_ast: QueryAst = serde_json::from_str(&delete_query.query_ast)
                     .context("Invalid query_ast json")?;
                 // We ignore the docmapper default fields when we consider delete query.
                 // We reparse the query here defensivley, but actually, it should already have been
                 // done in the delete task rest handler.
                 let parsed_query_ast = query_ast.parse_user_query(&[]).context("Invalid query")?;
->>>>>>> 87ffd5a8
                 debug!(
                     "Delete all documents matched by query `{:?}`",
                     parsed_query_ast
