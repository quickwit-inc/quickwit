--- conflicted
+++ resolved
@@ -41,17 +41,14 @@
     ShutdownPipeline, ShutdownPipelines, SpawnMergePipeline, SpawnPipeline, SpawnPipelines,
     WeakIndexingDirectory,
 };
-<<<<<<< HEAD
 use crate::split_store::SplitStoreSpaceQuota;
 use crate::{
     IndexingPipeline, IndexingPipelineParams, IndexingSplitStore, IndexingStatistics,
     WeakIndexingSplitStore,
 };
-=======
 use crate::source::INGEST_API_SOURCE_ID;
 use crate::split_store::{IndexingSplitStore, LocalSplitStore, SplitStoreQuota};
 use crate::{IndexingPipeline, IndexingPipelineParams, IndexingStatistics};
->>>>>>> 1c83fa4c
 
 /// Name of the indexing directory, usually located at `<data_dir_path>/indexing`.
 pub const INDEXING_DIR_NAME: &str = "indexing";
@@ -124,11 +121,6 @@
         indexer_config: IndexerConfig,
         metastore: Arc<dyn Metastore>,
         storage_resolver: StorageUriResolver,
-<<<<<<< HEAD
-    ) -> IndexingService {
-        Self {
-=======
-        enable_ingest_api: bool,
     ) -> anyhow::Result<IndexingService> {
         let split_store_space_quota = SplitStoreQuota::new(
             indexer_config.split_store_max_num_splits,
@@ -138,7 +130,6 @@
         let local_split_store =
             LocalSplitStore::open(split_cache_dir_path, split_store_space_quota).await?;
         Ok(Self {
->>>>>>> 1c83fa4c
             node_id,
             data_dir_path,
             metastore,
@@ -589,14 +580,9 @@
             indexer_config,
             metastore.clone(),
             storage_resolver.clone(),
-<<<<<<< HEAD
-        );
-=======
-            enable_ingest_api,
         )
         .await
         .unwrap();
->>>>>>> 1c83fa4c
         let (indexing_server_mailbox, indexing_server_handle) =
             universe.spawn_builder().spawn(indexing_server);
         let observation = indexing_server_handle.observe().await;
