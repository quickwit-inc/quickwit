// Copyright (C) 2022 Quickwit, Inc.
//
// Quickwit is offered under the AGPL v3.0 and as commercial software.
// For commercial licensing, contact us at hello@quickwit.io.
//
// AGPL:
// This program is free software: you can redistribute it and/or modify
// it under the terms of the GNU Affero General Public License as
// published by the Free Software Foundation, either version 3 of the
// License, or (at your option) any later version.
//
// This program is distributed in the hope that it will be useful,
// but WITHOUT ANY WARRANTY; without even the implied warranty of
// MERCHANTABILITY or FITNESS FOR A PARTICULAR PURPOSE. See the
// GNU Affero General Public License for more details.
//
// You should have received a copy of the GNU Affero General Public License
// along with this program. If not, see <http://www.gnu.org/licenses/>.

use std::sync::Arc;
use std::time::Duration;

use async_trait::async_trait;
use quickwit_actors::{
    create_mailbox, Actor, ActorContext, ActorExitStatus, ActorHandle, Handler, Health, KillSwitch,
    Mailbox, QueueCapacity, Supervisable,
};
use quickwit_config::{IndexingSettings, SourceConfig};
use quickwit_doc_mapper::DocMapper;
use quickwit_metastore::{Metastore, MetastoreError, SplitState};
use quickwit_storage::Storage;
use tokio::join;
use tracing::{debug, error, info, info_span, instrument, Span};

use crate::actors::doc_processor::DocProcessor;
use crate::actors::index_serializer::IndexSerializer;
use crate::actors::indexing_service::GetOrInitMergePipeline;
use crate::actors::publisher::PublisherType;
use crate::actors::sequencer::Sequencer;
use crate::actors::{Indexer, Packager, Publisher, Uploader};
use crate::merge_policy::MergePolicy;
use crate::models::{IndexingDirectory, IndexingPipelineId, IndexingStatistics, Observe};
use crate::source::{quickwit_supported_sources, SourceActor, SourceExecutionContext};
use crate::split_store::IndexingSplitStore;
use crate::IndexingService;

const MAX_RETRY_DELAY: Duration = Duration::from_secs(600); // 10 min.

/// Calculates the wait time based on retry count.
// retry_count, wait_time
// 0   2s
// 1   4s
// 2   8s
// 3   16s
// ...
// >=8   5mn
pub(crate) fn wait_duration_before_retry(retry_count: usize) -> Duration {
    // Protect against a `retry_count` that will lead to an overflow.
    let max_power = (retry_count as u32 + 1).min(31);
    Duration::from_secs(2u64.pow(max_power) as u64).min(MAX_RETRY_DELAY)
}

pub struct IndexingPipelineHandle {
    pub source: ActorHandle<SourceActor>,
    pub doc_processor: ActorHandle<DocProcessor>,
    pub indexer: ActorHandle<Indexer>,
    pub index_serializer: ActorHandle<IndexSerializer>,
    pub packager: ActorHandle<Packager>,
    pub uploader: ActorHandle<Uploader>,
    pub sequencer: ActorHandle<Sequencer<Publisher>>,
    pub publisher: ActorHandle<Publisher>,
}

// Messages

#[derive(Clone, Copy, Debug)]
pub struct Supervise;

#[derive(Clone, Copy, Debug, Default)]
pub struct Spawn {
    retry_count: usize,
}

pub struct IndexingPipeline {
    params: IndexingPipelineParams,
    previous_generations_statistics: IndexingStatistics,
    statistics: IndexingStatistics,
    handles: Option<IndexingPipelineHandle>,
    // Killswitch used for the actors in the pipeline. This is not the supervisor killswitch.
    kill_switch: KillSwitch,
}

#[async_trait]
impl Actor for IndexingPipeline {
    type ObservableState = IndexingStatistics;

    fn observable_state(&self) -> Self::ObservableState {
        self.statistics.clone()
    }

    fn name(&self) -> String {
        "IndexingPipeline".to_string()
    }

    fn span(&self, _ctx: &ActorContext<Self>) -> Span {
        info_span!("")
    }

    async fn initialize(&mut self, ctx: &ActorContext<Self>) -> Result<(), ActorExitStatus> {
        self.handle(Spawn::default(), ctx).await?;
        self.handle(Observe, ctx).await?;
        self.handle(Supervise, ctx).await?;
        Ok(())
    }
}

impl IndexingPipeline {
    pub fn new(params: IndexingPipelineParams) -> Self {
        Self {
            params,
            previous_generations_statistics: Default::default(),
            handles: None,
            kill_switch: KillSwitch::default(),
            statistics: IndexingStatistics::default(),
        }
    }

    fn supervisables(&self) -> Vec<&dyn Supervisable> {
        if let Some(handles) = &self.handles {
            let supervisables: Vec<&dyn Supervisable> = vec![
                &handles.source,
                &handles.indexer,
                &handles.packager,
                &handles.uploader,
                &handles.sequencer,
                &handles.publisher,
            ];
            supervisables
        } else {
            Vec::new()
        }
    }

    /// Performs healthcheck on all of the actors in the pipeline,
    /// and consolidates the result.
    fn healthcheck(&self) -> Health {
        let mut healthy_actors: Vec<&str> = Default::default();
        let mut failure_or_unhealthy_actors: Vec<&str> = Default::default();
        let mut success_actors: Vec<&str> = Default::default();
        for supervisable in self.supervisables() {
            match supervisable.health() {
                Health::Healthy => {
                    // At least one other actor is running.
                    healthy_actors.push(supervisable.name());
                }
                Health::FailureOrUnhealthy => {
                    failure_or_unhealthy_actors.push(supervisable.name());
                }
                Health::Success => {
                    success_actors.push(supervisable.name());
                }
            }
        }

        if !failure_or_unhealthy_actors.is_empty() {
            error!(
                pipeline_id=?self.params.pipeline_id,
                generation=self.generation(),
                healthy_actors=?healthy_actors,
                failed_or_unhealthy_actors=?failure_or_unhealthy_actors,
                success_actors=?success_actors,
                "Indexing pipeline failure."
            );
            return Health::FailureOrUnhealthy;
        }
        if healthy_actors.is_empty() {
            // All the actors finished successfully.
            info!(
                pipeline_id=?self.params.pipeline_id,
                generation=self.generation(),
                "Indexing pipeline success."
            );
            return Health::Success;
        }
        // No error at this point and there are still some actors running.
        debug!(
            pipeline_id=?self.params.pipeline_id,
            generation=self.generation(),
            healthy_actors=?healthy_actors,
            failed_or_unhealthy_actors=?failure_or_unhealthy_actors,
            success_actors=?success_actors,
            "Indexing pipeline running."
        );
        Health::Healthy
    }

    fn generation(&self) -> usize {
        self.statistics.generation
    }

    // TODO this should return an error saying whether we can retry or not.
    #[instrument(name="", level="info", skip_all, fields(index=%self.params.pipeline_id.index_id, gen=self.generation()))]
    async fn spawn_pipeline(&mut self, ctx: &ActorContext<Self>) -> anyhow::Result<()> {
        self.statistics.num_spawn_attempts += 1;
        self.kill_switch = KillSwitch::default();
        info!(
            index_id=%self.params.pipeline_id.index_id,
            source_id=%self.params.pipeline_id.source_id,
            pipeline_ord=%self.params.pipeline_id.pipeline_ord,
            root_dir=%self.params.indexing_directory.path().display(),
            merge_policy=?self.params.merge_policy,
            "Spawning indexing pipeline.",
        );

        let merge_planner_mailbox = self
            .params
            .indexing_service
            .ask_for_res(GetOrInitMergePipeline {
                pipeline_id: self.params.pipeline_id.clone(),
                doc_mapper: self.params.doc_mapper.clone(),
                indexing_directory: self.params.indexing_directory.clone(),
                split_store: self.params.split_store.clone(),
                merge_policy: self.params.merge_policy.clone(),
            })
            .await
            .map_err(|err| {
                anyhow::anyhow!("Failed to get a merge pipeline: {}.", err.to_string())
            })?;

        let published_splits = self
            .params
            .metastore
            .list_splits(
                &self.params.pipeline_id.index_id,
                SplitState::Published,
                None,
                None,
            )
            .await?
            .into_iter()
            .map(|split| split.split_metadata)
            .collect::<Vec<_>>();
        self.params
            .split_store
            .remove_dangling_splits(&published_splits)
            .await?;

<<<<<<< HEAD
=======
        let (merge_planner_mailbox, merge_planner_inbox) =
            create_mailbox::<MergePlanner>("MergePlanner".to_string(), QueueCapacity::Unbounded);

        // Merge publisher
        let merge_publisher = Publisher::new(
            PublisherType::MergePublisher,
            self.params.metastore.clone(),
            Some(merge_planner_mailbox.clone()),
            None,
        );
        let (merge_publisher_mailbox, merge_publisher_handler) = ctx
            .spawn_actor()
            .set_kill_switch(self.kill_switch.clone())
            .spawn(merge_publisher);

        let merge_sequencer = Sequencer::new(merge_publisher_mailbox);
        let (merge_sequencer_mailbox, merge_sequencer_handler) = ctx
            .spawn_actor()
            .set_kill_switch(self.kill_switch.clone())
            .spawn(merge_sequencer);

        // Merge uploader
        let merge_uploader = Uploader::new(
            "MergeUploader",
            self.params.metastore.clone(),
            split_store.clone(),
            merge_sequencer_mailbox,
        );
        let (merge_uploader_mailbox, merge_uploader_handler) = ctx
            .spawn_actor()
            .set_kill_switch(self.kill_switch.clone())
            .spawn(merge_uploader);

        // Merge Packager
        let tag_fields = self.params.doc_mapper.tag_named_fields()?;
        let merge_packager =
            Packager::new("MergePackager", tag_fields.clone(), merge_uploader_mailbox);
        let (merge_packager_mailbox, merge_packager_handler) = ctx
            .spawn_actor()
            .set_kill_switch(self.kill_switch.clone())
            .spawn(merge_packager);

        let merge_executor = MergeExecutor::new(
            self.params.pipeline_id.clone(),
            self.params.metastore.clone(),
            merge_packager_mailbox,
        );
        let (merge_executor_mailbox, merge_executor_handler) = ctx
            .spawn_actor()
            .set_kill_switch(self.kill_switch.clone())
            .spawn(merge_executor);

        let merge_split_downloader = MergeSplitDownloader {
            scratch_directory: self.params.indexing_directory.scratch_directory().clone(),
            split_store: split_store.clone(),
            executor_mailbox: merge_executor_mailbox,
        };
        let (merge_split_downloader_mailbox, merge_split_downloader_handler) = ctx
            .spawn_actor()
            .set_kill_switch(self.kill_switch.clone())
            .spawn(merge_split_downloader);

        // Merge planner
        let merge_planner = MergePlanner::new(
            self.params.pipeline_id.clone(),
            published_splits,
            merge_policy.clone(),
            merge_split_downloader_mailbox,
        );
        let (merge_planner_mailbox, merge_planner_handler) = ctx
            .spawn_actor()
            .set_kill_switch(self.kill_switch.clone())
            .set_mailboxes(merge_planner_mailbox, merge_planner_inbox)
            .spawn(merge_planner);

>>>>>>> d4841c73
        let (source_mailbox, source_inbox) =
            create_mailbox::<SourceActor>("SourceActor".to_string(), QueueCapacity::Unbounded);

        // Publisher
        let publisher = Publisher::new(
            PublisherType::MainPublisher,
            self.params.metastore.clone(),
            Some(merge_planner_mailbox.clone()),
            Some(source_mailbox.clone()),
        );
        let (publisher_mailbox, publisher_handler) = ctx
            .spawn_actor()
            .set_kill_switch(self.kill_switch.clone())
            .spawn(publisher);

        let sequencer = Sequencer::new(publisher_mailbox);
        let (sequencer_mailbox, sequencer_handler) = ctx
            .spawn_actor()
            .set_kill_switch(self.kill_switch.clone())
            .spawn(sequencer);

        // Uploader
        let uploader = Uploader::new(
            "Uploader",
            self.params.metastore.clone(),
            self.params.split_store.clone(),
            sequencer_mailbox,
        );
        let (uploader_mailbox, uploader_handler) = ctx
            .spawn_actor()
            .set_kill_switch(self.kill_switch.clone())
            .spawn(uploader);

        // Packager
        let tag_fields = self.params.doc_mapper.tag_named_fields()?;
        let packager = Packager::new("Packager", tag_fields, uploader_mailbox);
        let (packager_mailbox, packager_handler) = ctx
            .spawn_actor()
            .set_kill_switch(self.kill_switch.clone())
            .spawn(packager);

        // Index Serializer
        let index_serializer = IndexSerializer::new(packager_mailbox);
        let (index_serializer_mailbox, index_serializer_handler) = ctx
            .spawn_actor()
            .set_kill_switch(self.kill_switch.clone())
            .spawn(index_serializer);

        // Indexer
        let indexer = Indexer::new(
            self.params.pipeline_id.clone(),
            self.params.doc_mapper.clone(),
            self.params.metastore.clone(),
            self.params.indexing_directory.clone(),
            self.params.indexing_settings.clone(),
            index_serializer_mailbox,
        );
        let (indexer_mailbox, indexer_handler) = ctx
            .spawn_actor()
            .set_kill_switch(self.kill_switch.clone())
            .spawn(indexer);

        let doc_processor = DocProcessor::new(self.params.doc_mapper.clone(), indexer_mailbox);
        let (doc_processor_mailbox, doc_processor_handler) = ctx
            .spawn_actor()
            .set_kill_switch(self.kill_switch.clone())
            .spawn(doc_processor);

        // Fetch index_metadata to be sure to have the last updated checkpoint.
        let index_metadata = self
            .params
            .metastore
            .index_metadata(&self.params.pipeline_id.index_id)
            .await?;
        let source_checkpoint = index_metadata
            .checkpoint
            .source_checkpoint(&self.params.pipeline_id.source_id)
            .cloned()
            .unwrap_or_default(); // TODO Have a stricter check.
        let source = quickwit_supported_sources()
            .load_source(
                Arc::new(SourceExecutionContext {
                    metastore: self.params.metastore.clone(),
                    index_id: self.params.pipeline_id.index_id.clone(),
                    source_config: self.params.source_config.clone(),
                }),
                source_checkpoint,
            )
            .await?;
        let actor_source = SourceActor {
            source,
            doc_processor_mailbox,
        };
        let (_source_mailbox, source_handler) = ctx
            .spawn_actor()
            .set_mailboxes(source_mailbox, source_inbox)
            .set_kill_switch(self.kill_switch.clone())
            .spawn(actor_source);

        // Increment generation once we are sure there will be no spawning error.
        self.previous_generations_statistics = self.statistics.clone();
        self.statistics.generation += 1;
        self.handles = Some(IndexingPipelineHandle {
            source: source_handler,
            doc_processor: doc_processor_handler,
            indexer: indexer_handler,
            index_serializer: index_serializer_handler,
            packager: packager_handler,
            uploader: uploader_handler,
            sequencer: sequencer_handler,
            publisher: publisher_handler,
        });
        Ok(())
    }

    async fn terminate(&mut self) {
        self.kill_switch.kill();
        if let Some(handlers) = self.handles.take() {
            tokio::join!(
                handlers.source.kill(),
                handlers.indexer.kill(),
                handlers.packager.kill(),
                handlers.uploader.kill(),
                handlers.publisher.kill(),
            );
        }
    }
}

#[async_trait]
impl Handler<Observe> for IndexingPipeline {
    type Reply = ();
    async fn handle(
        &mut self,
        _: Observe,
        ctx: &ActorContext<Self>,
    ) -> Result<(), ActorExitStatus> {
        if let Some(handles) = &self.handles {
            let (doc_processor_counters, indexer_counters, uploader_counters, publisher_counters) = join!(
                handles.doc_processor.observe(),
                handles.indexer.observe(),
                handles.uploader.observe(),
                handles.publisher.observe(),
            );
            self.statistics = self
                .previous_generations_statistics
                .clone()
                .add_actor_counters(
                    &*doc_processor_counters,
                    &*indexer_counters,
                    &*uploader_counters,
                    &*publisher_counters,
                )
                .set_generation(self.statistics.generation)
                .set_num_spawn_attempts(self.statistics.num_spawn_attempts);
        }
        ctx.schedule_self_msg(Duration::from_secs(1), Observe).await;
        Ok(())
    }
}

#[async_trait]
impl Handler<Supervise> for IndexingPipeline {
    type Reply = ();

    async fn handle(
        &mut self,
        _: Supervise,
        ctx: &ActorContext<Self>,
    ) -> Result<(), ActorExitStatus> {
        if self.handles.is_some() {
            match self.healthcheck() {
                Health::Healthy => {}
                Health::FailureOrUnhealthy => {
                    self.terminate().await;
                    ctx.schedule_self_msg(quickwit_actors::HEARTBEAT, Spawn { retry_count: 0 })
                        .await;
                }
                Health::Success => {
                    return Err(ActorExitStatus::Success);
                }
            }
        }
        ctx.schedule_self_msg(quickwit_actors::HEARTBEAT, Supervise)
            .await;
        Ok(())
    }
}

#[async_trait]
impl Handler<Spawn> for IndexingPipeline {
    type Reply = ();

    async fn handle(
        &mut self,
        spawn: Spawn,
        ctx: &ActorContext<Self>,
    ) -> Result<(), ActorExitStatus> {
        if self.handles.is_some() {
            return Ok(());
        }
        self.previous_generations_statistics.num_spawn_attempts = 1 + spawn.retry_count;
        if let Err(spawn_error) = self.spawn_pipeline(ctx).await {
            if let Some(MetastoreError::IndexDoesNotExist { .. }) =
                spawn_error.downcast_ref::<MetastoreError>()
            {
                info!(error = ?spawn_error, "Could not spawn pipeline, index might have been deleted.");
                return Err(ActorExitStatus::Success);
            }
            let retry_delay = wait_duration_before_retry(spawn.retry_count);
            error!(error = ?spawn_error, retry_count = spawn.retry_count, retry_delay = ?retry_delay, "Error while spawning indexing pipeline, retrying after some time.");
            ctx.schedule_self_msg(
                retry_delay,
                Spawn {
                    retry_count: spawn.retry_count + 1,
                },
            )
            .await;
        }
        Ok(())
    }
}

pub struct IndexingPipelineParams {
    pub pipeline_id: IndexingPipelineId,
    pub doc_mapper: Arc<dyn DocMapper>,
    pub indexing_directory: IndexingDirectory,
    pub indexing_settings: IndexingSettings,
    pub source_config: SourceConfig,
    pub metastore: Arc<dyn Metastore>,
    pub storage: Arc<dyn Storage>,
<<<<<<< HEAD
    pub split_store: Arc<IndexingSplitStore>,
    pub merge_policy: Arc<dyn MergePolicy>,
    pub indexing_service: Mailbox<IndexingService>,
=======
    pub split_store: IndexingSplitStore,
>>>>>>> d4841c73
}

impl IndexingPipelineParams {
    #[allow(clippy::too_many_arguments)]
    pub fn new(
        pipeline_id: IndexingPipelineId,
        doc_mapper: Arc<dyn DocMapper>,
        indexing_settings: IndexingSettings,
        source_config: SourceConfig,
<<<<<<< HEAD
        indexing_directory: Arc<IndexingDirectory>,
=======
        indexing_directory: IndexingDirectory,
        split_store: IndexingSplitStore,
>>>>>>> d4841c73
        metastore: Arc<dyn Metastore>,
        storage: Arc<dyn Storage>,
        split_store: Arc<IndexingSplitStore>,
        merge_policy: Arc<dyn MergePolicy>,
        indexing_service: Mailbox<IndexingService>,
    ) -> Self {
        Self {
            pipeline_id,
            doc_mapper,
            indexing_directory,
            indexing_settings,
            source_config,
            metastore,
            storage,
            split_store,
            merge_policy,
            indexing_service,
        }
    }
}

#[cfg(test)]
mod tests {
    use std::path::PathBuf;
    use std::sync::Arc;

    use quickwit_actors::Universe;
    use quickwit_config::{IndexingSettings, QuickwitConfig, SourceParams};
    use quickwit_doc_mapper::default_doc_mapper_for_test;
    use quickwit_metastore::{IndexMetadata, MetastoreError, MockMetastore};
    use quickwit_storage::{RamStorage, StorageUriResolver};

    use super::{IndexingPipeline, *};
    use crate::merge_policy::StableMultitenantWithTimestampMergePolicy;
    use crate::models::IndexingDirectory;

    #[test]
    fn test_wait_duration() {
        assert_eq!(wait_duration_before_retry(0), Duration::from_secs(2));
        assert_eq!(wait_duration_before_retry(1), Duration::from_secs(4));
        assert_eq!(wait_duration_before_retry(2), Duration::from_secs(8));
        assert_eq!(wait_duration_before_retry(3), Duration::from_secs(16));
        assert_eq!(wait_duration_before_retry(8), Duration::from_secs(512));
        assert_eq!(wait_duration_before_retry(9), MAX_RETRY_DELAY);
    }

    async fn test_indexing_pipeline_num_fails_before_success(
        mut num_fails: usize,
    ) -> anyhow::Result<bool> {
        let mut metastore = MockMetastore::default();
        metastore
            .expect_index_metadata()
            .withf(|index_id| index_id == "test-index")
            .returning(move |_| {
                if num_fails == 0 {
                    let index_metadata =
                        IndexMetadata::for_test("test-index", "ram:///indexes/test-index");
                    return Ok(index_metadata);
                }
                num_fails -= 1;
                Err(MetastoreError::ConnectionError {
                    message: "MetastoreError Alarm".to_string(),
                })
            });
        metastore
            .expect_last_delete_opstamp()
            .returning(move |index_id| {
                assert_eq!("test-index", index_id);
                Ok(10)
            });
        metastore
            .expect_list_splits()
            .returning(|_, _, _, _| Ok(Vec::new()));
        metastore
            .expect_mark_splits_for_deletion()
            .returning(|_, _| Ok(()));
        metastore
            .expect_stage_split()
            .withf(|index_id, _metadata| -> bool { index_id == "test-index" })
            .times(1)
            .returning(|_, _| Ok(()));
        metastore
            .expect_publish_splits()
            .withf(
                |index_id, splits, replaced_splits, checkpoint_delta_opt| -> bool {
                    let checkpoint_delta = checkpoint_delta_opt.as_ref().unwrap();
                    index_id == "test-index"
                        && checkpoint_delta.source_id == "test-source"
                        && splits.len() == 1
                        && replaced_splits.is_empty()
                        && format!("{:?}", checkpoint_delta.source_delta)
                            .ends_with(":(00000000000000000000..00000000000000001030])")
                },
            )
            .times(1)
            .returning(|_, _, _, _| Ok(()));

        let universe = Universe::new();
        let temp_dir = tempfile::tempdir()?;
        let node_id = "test-node";
        let config = QuickwitConfig::for_test();
        let metastore = Arc::new(metastore);
        let pipeline_id = IndexingPipelineId {
            index_id: "test-index".to_string(),
            source_id: "test-source".to_string(),
            node_id: node_id.to_string(),
            pipeline_ord: 0,
        };
        let source_config = SourceConfig {
            source_id: "test-source".to_string(),
            num_pipelines: 1,
            source_params: SourceParams::file(PathBuf::from("data/test_corpus.json")),
        };
        let storage = Arc::new(RamStorage::default());
<<<<<<< HEAD
        let split_store = Arc::new(IndexingSplitStore::create_with_no_local_store(
            storage.clone(),
        ));

        let indexing_service_actor = IndexingService::new(
            node_id.to_string(),
            temp_dir.path().to_path_buf(),
            config.indexer_config,
            metastore.clone(),
            StorageUriResolver::for_test(),
            false,
        );
        let (indexing_service, _indexing_service_handle) =
            universe.spawn_builder().spawn(indexing_service_actor);
=======
        let split_store = IndexingSplitStore::create_without_local_store(storage.clone());
>>>>>>> d4841c73
        let pipeline_params = IndexingPipelineParams {
            pipeline_id,
            doc_mapper: Arc::new(default_doc_mapper_for_test()),
            source_config,
            indexing_directory: IndexingDirectory::for_test().await,
            indexing_settings: IndexingSettings::for_test(),
            metastore: metastore.clone(),
            storage,
            split_store,
            merge_policy: Arc::new(StableMultitenantWithTimestampMergePolicy::default()),
            indexing_service,
        };
        let pipeline = IndexingPipeline::new(pipeline_params);
        let (_pipeline_mailbox, pipeline_handler) = universe.spawn_builder().spawn(pipeline);
        let (pipeline_exit_status, pipeline_statistics) = pipeline_handler.join().await;
        assert_eq!(pipeline_statistics.generation, 1);
        assert_eq!(pipeline_statistics.num_spawn_attempts, 1 + num_fails);
        Ok(pipeline_exit_status.is_success())
    }

    #[tokio::test]
    async fn test_indexing_pipeline_retry_1() -> anyhow::Result<()> {
        test_indexing_pipeline_num_fails_before_success(0).await?;
        Ok(())
    }

    #[tokio::test]
    async fn test_indexing_pipeline_retry_2() -> anyhow::Result<()> {
        test_indexing_pipeline_num_fails_before_success(2).await?;
        Ok(())
    }

    #[tokio::test]
    async fn test_indexing_pipeline_retry_3() -> anyhow::Result<()> {
        test_indexing_pipeline_num_fails_before_success(3).await?;
        Ok(())
    }

    #[tokio::test]
    async fn test_indexing_pipeline_simple() -> anyhow::Result<()> {
        let mut metastore = MockMetastore::default();
        metastore
            .expect_index_metadata()
            .withf(|index_id| index_id == "test-index")
            .returning(|_| {
                Ok(IndexMetadata::for_test(
                    "test-index",
                    "ram:///indexes/test-index",
                ))
            });
        metastore
            .expect_last_delete_opstamp()
            .returning(move |index_id| {
                assert_eq!("test-index", index_id);
                Ok(10)
            });
        metastore
            .expect_list_splits()
            .times(2)
            .returning(|_, _, _, _| Ok(Vec::new()));
        metastore
            .expect_stage_split()
            .withf(|index_id, _metadata| index_id == "test-index")
            .times(1)
            .returning(|_, _| Ok(()));
        metastore
            .expect_publish_splits()
            .withf(
                |index_id, splits, replaced_split_ids, checkpoint_delta_opt| -> bool {
                    let checkpoint_delta = checkpoint_delta_opt.as_ref().unwrap();
                    index_id == "test-index"
                        && splits.len() == 1
                        && replaced_split_ids.is_empty()
                        && checkpoint_delta.source_id == "test-source"
                        && format!("{:?}", checkpoint_delta.source_delta)
                            .ends_with(":(00000000000000000000..00000000000000001030])")
                },
            )
            .times(1)
            .returning(|_, _, _, _| Ok(()));

        let universe = Universe::new();
        let temp_dir = tempfile::tempdir()?;
        let node_id = "test-node";
        let config = QuickwitConfig::for_test();
        let metastore = Arc::new(metastore);
        let pipeline_id = IndexingPipelineId {
            index_id: "test-index".to_string(),
            source_id: "test-source".to_string(),
            node_id: node_id.to_string(),
            pipeline_ord: 0,
        };
        let source_config = SourceConfig {
            source_id: "test-source".to_string(),
            num_pipelines: 1,
            source_params: SourceParams::file(PathBuf::from("data/test_corpus.json")),
        };
        let storage = Arc::new(RamStorage::default());
<<<<<<< HEAD
        let split_store = Arc::new(IndexingSplitStore::create_with_no_local_store(
            storage.clone(),
        ));
        let indexing_service_actor = IndexingService::new(
            node_id.to_string(),
            temp_dir.path().to_path_buf(),
            config.indexer_config,
            metastore.clone(),
            StorageUriResolver::for_test(),
            false,
        );
        let (indexing_service, _indexing_service_handle) =
            universe.spawn_builder().spawn(indexing_service_actor);
=======
        let split_store = IndexingSplitStore::create_without_local_store(storage.clone());
>>>>>>> d4841c73
        let pipeline_params = IndexingPipelineParams {
            pipeline_id,
            doc_mapper: Arc::new(default_doc_mapper_for_test()),
            source_config,
            indexing_directory: IndexingDirectory::for_test().await,
            indexing_settings: IndexingSettings::for_test(),
            metastore: metastore.clone(),
            storage,
            split_store,
            merge_policy: Arc::new(StableMultitenantWithTimestampMergePolicy::default()),
            indexing_service,
        };
        let pipeline = IndexingPipeline::new(pipeline_params);
        let (_pipeline_mailbox, pipeline_handler) = universe.spawn_builder().spawn(pipeline);
        let (pipeline_exit_status, pipeline_statistics) = pipeline_handler.join().await;
        assert!(pipeline_exit_status.is_success());
        assert_eq!(pipeline_statistics.generation, 1);
        assert_eq!(pipeline_statistics.num_spawn_attempts, 1);
        assert_eq!(pipeline_statistics.num_published_splits, 1);
        Ok(())
    }
}<|MERGE_RESOLUTION|>--- conflicted
+++ resolved
@@ -245,84 +245,6 @@
             .remove_dangling_splits(&published_splits)
             .await?;
 
-<<<<<<< HEAD
-=======
-        let (merge_planner_mailbox, merge_planner_inbox) =
-            create_mailbox::<MergePlanner>("MergePlanner".to_string(), QueueCapacity::Unbounded);
-
-        // Merge publisher
-        let merge_publisher = Publisher::new(
-            PublisherType::MergePublisher,
-            self.params.metastore.clone(),
-            Some(merge_planner_mailbox.clone()),
-            None,
-        );
-        let (merge_publisher_mailbox, merge_publisher_handler) = ctx
-            .spawn_actor()
-            .set_kill_switch(self.kill_switch.clone())
-            .spawn(merge_publisher);
-
-        let merge_sequencer = Sequencer::new(merge_publisher_mailbox);
-        let (merge_sequencer_mailbox, merge_sequencer_handler) = ctx
-            .spawn_actor()
-            .set_kill_switch(self.kill_switch.clone())
-            .spawn(merge_sequencer);
-
-        // Merge uploader
-        let merge_uploader = Uploader::new(
-            "MergeUploader",
-            self.params.metastore.clone(),
-            split_store.clone(),
-            merge_sequencer_mailbox,
-        );
-        let (merge_uploader_mailbox, merge_uploader_handler) = ctx
-            .spawn_actor()
-            .set_kill_switch(self.kill_switch.clone())
-            .spawn(merge_uploader);
-
-        // Merge Packager
-        let tag_fields = self.params.doc_mapper.tag_named_fields()?;
-        let merge_packager =
-            Packager::new("MergePackager", tag_fields.clone(), merge_uploader_mailbox);
-        let (merge_packager_mailbox, merge_packager_handler) = ctx
-            .spawn_actor()
-            .set_kill_switch(self.kill_switch.clone())
-            .spawn(merge_packager);
-
-        let merge_executor = MergeExecutor::new(
-            self.params.pipeline_id.clone(),
-            self.params.metastore.clone(),
-            merge_packager_mailbox,
-        );
-        let (merge_executor_mailbox, merge_executor_handler) = ctx
-            .spawn_actor()
-            .set_kill_switch(self.kill_switch.clone())
-            .spawn(merge_executor);
-
-        let merge_split_downloader = MergeSplitDownloader {
-            scratch_directory: self.params.indexing_directory.scratch_directory().clone(),
-            split_store: split_store.clone(),
-            executor_mailbox: merge_executor_mailbox,
-        };
-        let (merge_split_downloader_mailbox, merge_split_downloader_handler) = ctx
-            .spawn_actor()
-            .set_kill_switch(self.kill_switch.clone())
-            .spawn(merge_split_downloader);
-
-        // Merge planner
-        let merge_planner = MergePlanner::new(
-            self.params.pipeline_id.clone(),
-            published_splits,
-            merge_policy.clone(),
-            merge_split_downloader_mailbox,
-        );
-        let (merge_planner_mailbox, merge_planner_handler) = ctx
-            .spawn_actor()
-            .set_kill_switch(self.kill_switch.clone())
-            .set_mailboxes(merge_planner_mailbox, merge_planner_inbox)
-            .spawn(merge_planner);
-
->>>>>>> d4841c73
         let (source_mailbox, source_inbox) =
             create_mailbox::<SourceActor>("SourceActor".to_string(), QueueCapacity::Unbounded);
 
@@ -554,13 +476,9 @@
     pub source_config: SourceConfig,
     pub metastore: Arc<dyn Metastore>,
     pub storage: Arc<dyn Storage>,
-<<<<<<< HEAD
-    pub split_store: Arc<IndexingSplitStore>,
+    pub split_store: IndexingSplitStore,
     pub merge_policy: Arc<dyn MergePolicy>,
     pub indexing_service: Mailbox<IndexingService>,
-=======
-    pub split_store: IndexingSplitStore,
->>>>>>> d4841c73
 }
 
 impl IndexingPipelineParams {
@@ -570,15 +488,10 @@
         doc_mapper: Arc<dyn DocMapper>,
         indexing_settings: IndexingSettings,
         source_config: SourceConfig,
-<<<<<<< HEAD
-        indexing_directory: Arc<IndexingDirectory>,
-=======
         indexing_directory: IndexingDirectory,
-        split_store: IndexingSplitStore,
->>>>>>> d4841c73
         metastore: Arc<dyn Metastore>,
         storage: Arc<dyn Storage>,
-        split_store: Arc<IndexingSplitStore>,
+        split_store: IndexingSplitStore,
         merge_policy: Arc<dyn MergePolicy>,
         indexing_service: Mailbox<IndexingService>,
     ) -> Self {
@@ -690,11 +603,7 @@
             source_params: SourceParams::file(PathBuf::from("data/test_corpus.json")),
         };
         let storage = Arc::new(RamStorage::default());
-<<<<<<< HEAD
-        let split_store = Arc::new(IndexingSplitStore::create_with_no_local_store(
-            storage.clone(),
-        ));
-
+        let split_store = IndexingSplitStore::create_without_local_store(storage.clone());
         let indexing_service_actor = IndexingService::new(
             node_id.to_string(),
             temp_dir.path().to_path_buf(),
@@ -705,9 +614,7 @@
         );
         let (indexing_service, _indexing_service_handle) =
             universe.spawn_builder().spawn(indexing_service_actor);
-=======
-        let split_store = IndexingSplitStore::create_without_local_store(storage.clone());
->>>>>>> d4841c73
+
         let pipeline_params = IndexingPipelineParams {
             pipeline_id,
             doc_mapper: Arc::new(default_doc_mapper_for_test()),
@@ -806,10 +713,7 @@
             source_params: SourceParams::file(PathBuf::from("data/test_corpus.json")),
         };
         let storage = Arc::new(RamStorage::default());
-<<<<<<< HEAD
-        let split_store = Arc::new(IndexingSplitStore::create_with_no_local_store(
-            storage.clone(),
-        ));
+        let split_store = IndexingSplitStore::create_without_local_store(storage.clone());
         let indexing_service_actor = IndexingService::new(
             node_id.to_string(),
             temp_dir.path().to_path_buf(),
@@ -820,9 +724,6 @@
         );
         let (indexing_service, _indexing_service_handle) =
             universe.spawn_builder().spawn(indexing_service_actor);
-=======
-        let split_store = IndexingSplitStore::create_without_local_store(storage.clone());
->>>>>>> d4841c73
         let pipeline_params = IndexingPipelineParams {
             pipeline_id,
             doc_mapper: Arc::new(default_doc_mapper_for_test()),
