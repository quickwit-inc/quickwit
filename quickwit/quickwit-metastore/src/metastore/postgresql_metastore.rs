// Copyright (C) 2022 Quickwit, Inc.
//
// Quickwit is offered under the AGPL v3.0 and as commercial software.
// For commercial licensing, contact us at hello@quickwit.io.
//
// AGPL:
// This program is free software: you can redistribute it and/or modify
// it under the terms of the GNU Affero General Public License as
// published by the Free Software Foundation, either version 3 of the
// License, or (at your option) any later version.
//
// This program is distributed in the hope that it will be useful,
// but WITHOUT ANY WARRANTY; without even the implied warranty of
// MERCHANTABILITY or FITNESS FOR A PARTICULAR PURPOSE. See the
// GNU Affero General Public License for more details.
//
// You should have received a copy of the GNU Affero General Public License
// along with this program. If not, see <http://www.gnu.org/licenses/>.

use std::collections::{HashMap, HashSet};
use std::fmt::Write;
use std::ops::Range;
use std::sync::Arc;
use std::time::Duration;

use async_trait::async_trait;
use itertools::Itertools;
use quickwit_common::uri::Uri;
use quickwit_config::SourceConfig;
use quickwit_doc_mapper::tag_pruning::TagFilterAst;
use quickwit_proto::metastore_api::{DeleteQuery, DeleteTask};
use sqlx::migrate::Migrator;
use sqlx::postgres::{PgConnectOptions, PgDatabaseError, PgPoolOptions};
use sqlx::{ConnectOptions, Pool, Postgres, Row, Transaction};
use tokio::sync::Mutex;
use tracing::log::LevelFilter;
use tracing::{debug, error, instrument, warn};

use crate::checkpoint::IndexCheckpointDelta;
use crate::metastore::postgresql_model::{self, Index, IndexIdSplitIdRow};
use crate::{
    IndexMetadata, Metastore, MetastoreError, MetastoreFactory, MetastoreResolverError,
    MetastoreResult, Split, SplitMetadata, SplitState,
};

static MIGRATOR: Migrator = sqlx::migrate!("migrations/postgresql");

const CONNECTION_POOL_MAX_SIZE: u32 = 10;

// https://www.postgresql.org/docs/current/errcodes-appendix.html
mod pg_error_code {
    pub const FOREIGN_KEY_VIOLATION: &str = "23503";
    pub const UNIQUE_VIOLATION: &str = "23505";
}

/// Establishes a connection to the given database URI.
async fn establish_connection(connection_uri: &Uri) -> MetastoreResult<Pool<Postgres>> {
    let pool_options = PgPoolOptions::new()
        .max_connections(CONNECTION_POOL_MAX_SIZE)
        .idle_timeout(Duration::from_secs(1))
        .acquire_timeout(Duration::from_secs(2));
    let mut pg_connect_options: PgConnectOptions = connection_uri.as_str().parse()?;
    pg_connect_options.log_statements(LevelFilter::Info);
    pool_options
        .connect_with(pg_connect_options)
        .await
        .map_err(|err| {
            error!(connection_uri=%connection_uri, err=?err, "Failed to establish connection to database.");
            MetastoreError::ConnectionError {
                message: err.to_string(),
            }
        })
}

/// Initialize the database.
/// The sql used for the initialization is stored in quickwit-metastore/migrations directory.
#[instrument(skip_all)]
async fn run_postgres_migrations(pool: &Pool<Postgres>) -> MetastoreResult<()> {
    let tx = pool.begin().await?;
    let migration_res = MIGRATOR.run(pool).await;
    if let Err(migration_err) = migration_res {
        tx.rollback().await?;
        error!(err=?migration_err, "Database migrations failed");
        return Err(MetastoreError::InternalError {
            message: "Failed to run migrator on Postgresql database.".to_string(),
            cause: migration_err.to_string(),
        });
    }
    tx.commit().await?;
    Ok(())
}

/// PostgreSQL metastore implementation.
#[derive(Clone)]
pub struct PostgresqlMetastore {
    uri: Uri,
    connection_pool: Pool<Postgres>,
}

impl PostgresqlMetastore {
    /// Creates a meta store given a database URI.
    pub async fn new(connection_uri: Uri) -> MetastoreResult<Self> {
        let connection_pool = establish_connection(&connection_uri).await?;
        run_postgres_migrations(&connection_pool).await?;
        Ok(PostgresqlMetastore {
            uri: connection_uri,
            connection_pool,
        })
    }
}

/// Returns an Index object given an index_id or None if it does not exists.
async fn index_opt<'a>(
    tx: &mut Transaction<'a, Postgres>,
    index_id: &str,
) -> MetastoreResult<Option<Index>> {
    let index_opt: Option<Index> = sqlx::query_as::<_, Index>(
        r#"
        SELECT *
        FROM indexes
        WHERE index_id = $1
    "#,
    )
    .bind(index_id)
    .fetch_optional(tx)
    .await
    .map_err(|error| MetastoreError::DbError {
        message: error.to_string(),
    })?;
    Ok(index_opt)
}

async fn index_metadata(
    tx: &mut Transaction<'_, Postgres>,
    index_id: &str,
) -> MetastoreResult<IndexMetadata> {
    index_opt(tx, index_id)
        .await?
        .ok_or_else(|| MetastoreError::IndexDoesNotExist {
            index_id: index_id.to_string(),
        })?
        .index_metadata()
}

/// Publishes mutiple splits.
/// Returns the IDs of the splits successfully published.
#[instrument(skip(tx))]
async fn mark_splits_as_published_helper(
    tx: &mut Transaction<'_, Postgres>,
    index_id: &str,
    split_ids: &[&str],
) -> MetastoreResult<Vec<String>> {
    if split_ids.is_empty() {
        return Ok(Vec::new());
    }
    let publishable_states = [SplitState::Staged.as_str(), SplitState::Published.as_str()];
    let published_split_ids: Vec<String> = sqlx::query(
        r#"
        UPDATE splits
        SET split_state = $1
        WHERE
                index_id = $2
            AND split_id = ANY($3)
            AND split_state = ANY($4)
        RETURNING split_id
    "#,
    )
    .bind(SplitState::Published.as_str())
    .bind(index_id)
    .bind(split_ids)
    .bind(&publishable_states[..])
    .map(|row| row.get(0))
    .fetch_all(tx)
    .await?;
    Ok(published_split_ids)
}

/// Marks mutiple splits for deletion.
/// Returns the IDs of the splits successfully marked for deletion.
#[instrument(skip(tx))]
async fn mark_splits_for_deletion(
    tx: &mut Transaction<'_, Postgres>,
    index_id: &str,
    split_ids: &[&str],
    deletable_states: &[&str],
) -> MetastoreResult<Vec<String>> {
    if split_ids.is_empty() {
        return Ok(Vec::new());
    }
    let marked_split_ids: Vec<String> = sqlx::query(
        r#"
        UPDATE splits
        SET split_state = $1
        WHERE
                index_id = $2
            AND split_id = ANY($3)
            AND split_state = ANY($4)
        RETURNING split_id
    "#,
    )
    .bind(SplitState::MarkedForDeletion.as_str())
    .bind(index_id)
    .bind(split_ids)
    .bind(deletable_states)
    .map(|row| row.get(0))
    .fetch_all(tx)
    .await?;
    Ok(marked_split_ids)
}

async fn list_splits_helper(
    tx: &mut Transaction<'_, Postgres>,
    index_id: &str,
    state_opt: Option<SplitState>,
    time_range_opt: Option<Range<i64>>,
    tags_opt: Option<TagFilterAst>,
) -> MetastoreResult<Vec<Split>> {
    let mut sql = r#"
        SELECT *
        FROM splits
        WHERE index_id = $1
    "#
    .to_string();
    if let Some(state) = state_opt {
        let _ = write!(sql, " AND split_state = '{}'", state.as_str());
    }
    if let Some(time_range) = time_range_opt {
        let _ = write!(
            sql,
            " AND (time_range_end >= {} OR time_range_end IS NULL) ",
            time_range.start
        );
        let _ = write!(
            sql,
            " AND (time_range_start < {} OR time_range_start IS NULL) ",
            time_range.end
        );
    }

    if let Some(tags) = tags_opt {
        sql.push_str(" AND (");
        sql.push_str(&tags_filter_expression_helper(tags));
        sql.push_str(") ");
    }

    let splits = sqlx::query_as::<_, postgresql_model::Split>(&sql)
        .bind(index_id)
        .fetch_all(&mut *tx)
        .await?;

    // If no splits was returned, maybe the index itself does not exist
    // in the first place?
    if splits.is_empty() && index_opt(&mut *tx, index_id).await?.is_none() {
        return Err(MetastoreError::IndexDoesNotExist {
            index_id: index_id.to_string(),
        });
    }

    splits.into_iter().map(|split| split.try_into()).collect()
}

/// Query the database to find out if:
/// - index exists?
/// - splits exist?
/// Returns split that are not in valid state.
async fn get_splits_with_invalid_state<'a>(
    tx: &mut Transaction<'_, Postgres>,
    index_id: &str,
    split_ids: &[&'a str],
    affected_split_ids: &[String],
) -> MetastoreResult<Vec<String>> {
    let affected_ids_set: HashSet<&str> = affected_split_ids
        .iter()
        .map(|split_id| split_id.as_str())
        .collect();
    let unaffected_ids_set: HashSet<&str> = split_ids
        .iter()
        .copied()
        .filter(|&split_id| !affected_ids_set.contains(split_id))
        .collect();

    // SQL query that helps figure out if index exist, non-existent
    // splits and not deletable splits.
    const SELECT_SPLITS_FOR_INDEX: &str = r#"
        SELECT i.index_id, s.split_id
        FROM indexes AS i
        LEFT JOIN (
            SELECT index_id, split_id
            FROM splits
            WHERE split_id = ANY ($1)
        ) AS s
        ON i.index_id = s.index_id
        WHERE i.index_id = $2"#;

    let index_split_rows: Vec<IndexIdSplitIdRow> =
        sqlx::query_as::<_, IndexIdSplitIdRow>(SELECT_SPLITS_FOR_INDEX)
            .bind(
                unaffected_ids_set
                    .iter()
                    .map(ToString::to_string)
                    .collect::<Vec<String>>(),
            )
            .bind(index_id)
            .fetch_all(tx)
            .await?;

    // Index does not exist if empty.
    if index_split_rows.is_empty() {
        return Err(MetastoreError::IndexDoesNotExist {
            index_id: index_id.to_string(),
        });
    }

    // None of the unaffected splits exist if we have a single row
    // with the split_id being `null`
    if index_split_rows.len() == 1 && index_split_rows[0].split_id.is_none() {
        error!("none of the unaffected split exists");
        return Err(MetastoreError::SplitsDoNotExist {
            split_ids: unaffected_ids_set
                .iter()
                .map(|split_id| split_id.to_string())
                .collect(),
        });
    }

    // The unaffected splits might be a mix of non-existant splits and splits in non valid
    // state.
    let not_in_correct_state_ids_set: HashSet<&str> = index_split_rows
        .iter()
        .flat_map(|item| item.split_id.as_deref())
        .collect();
    let not_found_ids_set: HashSet<&str> = &unaffected_ids_set - &not_in_correct_state_ids_set;

    if !not_found_ids_set.is_empty() {
        return Err(MetastoreError::SplitsDoNotExist {
            split_ids: not_found_ids_set
                .iter()
                .map(|split_id| split_id.to_string())
                .collect(),
        });
    }

    Ok(not_in_correct_state_ids_set
        .iter()
        .map(|split_id| split_id.to_string())
        .collect())
}

fn convert_sqlx_err(index_id: &str, sqlx_err: sqlx::Error) -> MetastoreError {
    match &sqlx_err {
        sqlx::Error::Database(boxed_db_err) => {
            error!(pg_db_err=?boxed_db_err, "postgresql-error");
            let pg_error_code = boxed_db_err.downcast_ref::<PgDatabaseError>().code();
            match pg_error_code {
                pg_error_code::FOREIGN_KEY_VIOLATION => MetastoreError::IndexDoesNotExist {
                    index_id: index_id.to_string(),
                },
                pg_error_code::UNIQUE_VIOLATION => MetastoreError::InternalError {
                    message: "Unique key violation.".to_string(),
                    cause: format!("DB error {:?}", boxed_db_err),
                },
                _ => MetastoreError::DbError {
                    message: boxed_db_err.to_string(),
                },
            }
        }
        _ => {
            error!(err=?sqlx_err, "An error has occurred in the database operation.");
            MetastoreError::DbError {
                message: sqlx_err.to_string(),
            }
        }
    }
}

/// This macro is used to systematically wrap the metastore
/// into transaction, commit them on Result::Ok and rollback on Error.
///
/// Note this is suboptimal.
/// Some of the methods actually did not require a transaction.
///
/// We still use this macro for them in order to make the code
/// "trivially correct".
macro_rules! run_with_tx {
    ($connection_pool:expr, $tx_refmut:ident, $x:block) => {{
        let mut tx: Transaction<'_, Postgres> = $connection_pool.begin().await?;
        let $tx_refmut = &mut tx;
        let op_fut = move || async move { $x };
        let op_result: MetastoreResult<_> = op_fut().await;
        if op_result.is_ok() {
            debug!("commit");
            tx.commit().await?;
        } else {
            warn!("rollback");
            tx.rollback().await?;
        }
        op_result
    }};
}

<<<<<<< HEAD
async fn mutate_index_metadata<T, E, M: FnOnce(&mut IndexMetadata) -> Result<T, E>>(
    tx: &mut Transaction<'_, Postgres>,
    index_id: &str,
    mutation: M,
) -> MetastoreResult<T>
=======
async fn mutate_index_metadata<E, M: FnOnce(&mut IndexMetadata) -> Result<bool, E>>(
    tx: &mut Transaction<'_, Postgres>,
    index_id: &str,
    mutate_fn: M,
) -> MetastoreResult<()>
>>>>>>> f6bb561e
where
    MetastoreError: From<E>,
{
    let mut index_metadata = index_metadata(tx, index_id).await?;
<<<<<<< HEAD
    let mutation_value = mutation(&mut index_metadata)?;
=======
    let mutation_occurred = mutate_fn(&mut index_metadata)?;
    if !mutation_occurred {
        return Ok(());
    }
>>>>>>> f6bb561e
    let index_metadata_json =
        serde_json::to_string(&index_metadata).map_err(|err| MetastoreError::InternalError {
            message: "Failed to serialize index metadata.".to_string(),
            cause: err.to_string(),
        })?;
    let update_index_res = sqlx::query(
        r#"
        UPDATE indexes
        SET index_metadata_json = $1
        WHERE index_id = $2
    "#,
    )
    .bind(index_metadata_json)
    .bind(&index_id)
    .execute(tx)
    .await?;
    if update_index_res.rows_affected() == 0 {
        return Err(MetastoreError::IndexDoesNotExist {
            index_id: index_id.to_string(),
        });
    }
    Ok(mutation_value)
}

#[async_trait]
impl Metastore for PostgresqlMetastore {
    async fn check_connectivity(&self) -> anyhow::Result<()> {
        self.connection_pool.acquire().await?;
        Ok(())
    }

    async fn list_indexes_metadatas(&self) -> MetastoreResult<Vec<IndexMetadata>> {
        run_with_tx!(self.connection_pool, tx, {
            let indexes: Vec<Index> = sqlx::query_as::<_, Index>("SELECT * FROM indexes")
                .fetch_all(tx)
                .await?;
            let index_metadata: MetastoreResult<Vec<IndexMetadata>> = indexes
                .into_iter()
                .map(|index| index.index_metadata())
                .collect::<MetastoreResult<_>>();
            index_metadata
        })
    }

    #[instrument(skip(self),fields(index_id=index_metadata.index_id.as_str()))]
    async fn create_index(&self, index_metadata: IndexMetadata) -> MetastoreResult<()> {
        run_with_tx!(self.connection_pool, tx, {
            // Serialize the index metadata to fit the database model.
            let index_metadata_json = serde_json::to_string(&index_metadata).map_err(|err| {
                MetastoreError::InternalError {
                    message: "Failed to serialize index metadata.".to_string(),
                    cause: err.to_string(),
                }
            })?;
            // Create index.
            let create_index_statement_res =
                sqlx::query("INSERT INTO indexes (index_id, index_metadata_json) VALUES ($1, $2)")
                    .bind(&index_metadata.index_id)
                    .bind(&index_metadata_json)
                    .execute(tx)
                    .await;
            create_index_statement_res
                .map_err(|err| convert_sqlx_err(&index_metadata.index_id, err))?;
            Ok(())
        })
    }

    #[instrument(skip(self))]
    async fn delete_index(&self, index_id: &str) -> MetastoreResult<()> {
        run_with_tx!(self.connection_pool, tx, {
            let query_res = sqlx::query("DELETE FROM indexes WHERE index_id = $1")
                .bind(index_id)
                .execute(tx)
                .await?;
            if query_res.rows_affected() == 0 {
                return Err(MetastoreError::IndexDoesNotExist {
                    index_id: index_id.to_string(),
                });
            }
            Ok(())
        })
    }

    #[instrument(skip(self, metadata),fields(split_id=metadata.split_id.as_str()))]
    async fn stage_split(&self, index_id: &str, metadata: SplitMetadata) -> MetastoreResult<()> {
        run_with_tx!(self.connection_pool, tx, {
            // Fit the time_range to the database model.
            let time_range_start = metadata.time_range.clone().map(|range| *range.start());
            let time_range_end = metadata.time_range.clone().map(|range| *range.end());

            // Serialize the split metadata and footer offsets to fit the database model.
            let split_metadata_json =
                serde_json::to_string(&metadata).map_err(|err| MetastoreError::InternalError {
                    message: "Failed to serialize split metadata and footer offsets".to_string(),
                    cause: err.to_string(),
                })?;

            let tags: Vec<String> = metadata.tags.into_iter().collect();
            // Insert a new split metadata as `Staged` state.
            let split_id = metadata.split_id.clone();
            sqlx::query(r#"
                INSERT INTO splits
                    (split_id, split_state, time_range_start, time_range_end, tags, split_metadata_json, index_id, delete_opstamp)
                VALUES
                    ($1, $2, $3, $4, $5, $6, $7, $8)
            "#)
            .bind(&metadata.split_id)
            .bind(&SplitState::Staged.as_str())
            .bind(time_range_start)
            .bind(time_range_end)
            .bind(tags)
            .bind(split_metadata_json)
            .bind(index_id)
            .bind(metadata.delete_opstamp as i64)
            .execute(tx)
            .await
                .map_err(|err| convert_sqlx_err(index_id, err))?;

            debug!(index_id=?index_id, split_id=?split_id, "The split has been staged");
            Ok(())
        })
    }

    #[instrument(skip(self))]
    async fn publish_splits<'a>(
        &self,
        index_id: &str,
        new_split_ids: &[&'a str],
        replaced_split_ids: &[&'a str],
        checkpoint_delta_opt: Option<IndexCheckpointDelta>,
    ) -> MetastoreResult<()> {
        run_with_tx!(self.connection_pool, tx, {
            if let Some(checkpoint_delta) = checkpoint_delta_opt {
                mutate_index_metadata(tx, index_id, |index_metadata| {
                    index_metadata.checkpoint.try_apply_delta(checkpoint_delta)
                })
                .await?;
            }
            let published_split_ids: Vec<String> =
                mark_splits_as_published_helper(tx, index_id, new_split_ids).await?;

            // Mark splits for deletion
            let marked_split_ids = mark_splits_for_deletion(
                tx,
                index_id,
                replaced_split_ids,
                &[SplitState::Published.as_str()],
            )
            .await?;

            if published_split_ids.len() != new_split_ids.len() {
                let affected_split_ids: Vec<String> = published_split_ids
                    .into_iter()
                    .chain(marked_split_ids.into_iter())
                    .collect();
                let split_ids: Vec<&str> = new_split_ids
                    .iter()
                    .chain(replaced_split_ids.iter())
                    .copied()
                    .collect();

                let not_staged_ids =
                    get_splits_with_invalid_state(tx, index_id, &split_ids, &affected_split_ids)
                        .await?;

                return Err(MetastoreError::SplitsNotStaged {
                    split_ids: not_staged_ids,
                });
            }
            if marked_split_ids.len() != replaced_split_ids.len() {
                let non_deletable_split_ids = replaced_split_ids
                    .iter()
                    .filter(|replaced_split_id| {
                        marked_split_ids
                            .iter()
                            .all(|marked_split_id| &marked_split_id != replaced_split_id)
                    })
                    .map(|split_id| split_id.to_string())
                    .collect();
                return Err(MetastoreError::SplitsNotDeletable {
                    split_ids: non_deletable_split_ids,
                });
            }
            Ok(())
        })
    }

    #[instrument(skip(self))]
    async fn list_splits(
        &self,
        index_id: &str,
        state: SplitState,
        time_range_opt: Option<Range<i64>>,
        tags: Option<TagFilterAst>,
    ) -> MetastoreResult<Vec<Split>> {
        run_with_tx!(self.connection_pool, tx, {
            list_splits_helper(tx, index_id, Some(state), time_range_opt, tags).await
        })
    }

    #[instrument(skip(self))]
    async fn list_all_splits(&self, index_id: &str) -> MetastoreResult<Vec<Split>> {
        run_with_tx!(self.connection_pool, tx, {
            list_splits_helper(tx, index_id, None, None, None).await
        })
    }

    #[instrument(skip(self))]
    async fn mark_splits_for_deletion<'a>(
        &self,
        index_id: &str,
        split_ids: &[&'a str],
    ) -> MetastoreResult<()> {
        run_with_tx!(self.connection_pool, tx, {
            let marked_split_ids: Vec<String> = mark_splits_for_deletion(
                tx,
                index_id,
                split_ids,
                &[
                    SplitState::Staged.as_str(),
                    SplitState::Published.as_str(),
                    SplitState::MarkedForDeletion.as_str(),
                ],
            )
            .await?;

            if marked_split_ids.len() == split_ids.len() {
                return Ok(());
            }

            get_splits_with_invalid_state(tx, index_id, split_ids, &marked_split_ids).await?;

            let err_msg = format!("Failed to mark splits for deletion for index {index_id}.");
            Err(MetastoreError::InternalError {
                message: err_msg,
                cause: "".to_string(),
            })
        })
    }

    #[instrument(skip(self))]
    async fn delete_splits<'a>(
        &self,
        index_id: &str,
        split_ids: &[&'a str],
    ) -> MetastoreResult<()> {
        run_with_tx!(self.connection_pool, tx, {
            let deletable_states = [
                SplitState::Staged.as_str(),
                SplitState::MarkedForDeletion.as_str(),
            ];
            let deleted_split_ids: Vec<String> = sqlx::query(
                r#"
                DELETE FROM splits
                WHERE
                        split_id = ANY($1)
                    AND split_state = ANY($2)
                RETURNING split_id
            "#,
            )
            .bind(split_ids)
            .bind(&deletable_states[..])
            .map(|pg_row| pg_row.get(0))
            .fetch_all(&mut *tx)
            .await?;

            if deleted_split_ids.len() == split_ids.len() {
                return Ok(());
            }

            // There is an error, but we want to investigate and return a meaningful error.
            // From this point, we always have to return `Err` to abort the transaction.
            let not_deletable_ids =
                get_splits_with_invalid_state(tx, index_id, split_ids, &deleted_split_ids).await?;

            Err(MetastoreError::SplitsNotDeletable {
                split_ids: not_deletable_ids,
            })
        })
    }

    #[instrument(skip(self))]
    async fn index_metadata(&self, index_id: &str) -> MetastoreResult<IndexMetadata> {
        run_with_tx!(self.connection_pool, tx, {
            index_metadata(tx, index_id).await
        })
    }

    #[instrument(skip(self, source), fields(source_id=source.source_id.as_str()))]
    async fn add_source(&self, index_id: &str, source: SourceConfig) -> MetastoreResult<()> {
        run_with_tx!(self.connection_pool, tx, {
            mutate_index_metadata(tx, index_id, |index_metadata| {
                index_metadata.add_source(source)
            })
            .await
        })
    }

    #[instrument(skip(self))]
    async fn toggle_source(
        &self,
        index_id: &str,
        source_id: &str,
        enable: bool,
    ) -> MetastoreResult<bool> {
        run_with_tx!(self.connection_pool, tx, {
            mutate_index_metadata(tx, index_id, |index_metadata| {
                index_metadata.toggle_source(source_id, enable)
            })
            .await
        })
    }

    #[instrument(skip(self))]
    async fn delete_source(&self, index_id: &str, source_id: &str) -> MetastoreResult<()> {
        run_with_tx!(self.connection_pool, tx, {
            mutate_index_metadata(tx, index_id, |index_metadata| {
                index_metadata.delete_source(source_id)
            })
            .await
        })
    }

    #[instrument(skip(self))]
    async fn reset_source_checkpoint(
        &self,
        index_id: &str,
        source_id: &str,
    ) -> MetastoreResult<()> {
        run_with_tx!(self.connection_pool, tx, {
            mutate_index_metadata(tx, index_id, |index_metadata| {
                Ok::<_, MetastoreError>(index_metadata.checkpoint.reset_source(source_id))
            })
            .await
        })
    }

    fn uri(&self) -> &Uri {
        &self.uri
    }

    /// Get last delete opstamp for given `index_id`.
    #[instrument(skip(self))]
    async fn last_delete_opstamp(&self, index_id: &str) -> MetastoreResult<u64> {
        run_with_tx!(self.connection_pool, tx, {
            let max_opstamp: u64 = sqlx::query(
                r#"
                    SELECT COALESCE(MAX(opstamp), 0)
                    FROM delete_tasks
                    WHERE index_id = $1
                "#,
            )
            .bind(index_id)
            .fetch_one(tx)
            .await
            .map(|row| {
                let opstamp: i64 = row.get(0);
                opstamp as u64
            })
            .map_err(|error| MetastoreError::DbError {
                message: error.to_string(),
            })?;

            Ok(max_opstamp)
        })
    }

    /// Creates delete task.
    #[instrument(skip(self),fields(index_id=delete_query.index_id.as_str()))]
    async fn create_delete_task(&self, delete_query: DeleteQuery) -> MetastoreResult<DeleteTask> {
        run_with_tx!(self.connection_pool, tx, {
            // Serialize the delete query to fit the database model.
            let delete_query_json = serde_json::to_string(&delete_query).map_err(|err| {
                MetastoreError::InternalError {
                    message: "Failed to serialize delete query.".to_string(),
                    cause: err.to_string(),
                }
            })?;
            // Create delete task.
            let (create_timestamp, opstamp): (sqlx::types::time::PrimitiveDateTime, i64) =
                sqlx::query(
                    "INSERT INTO delete_tasks (index_id, delete_query_json) VALUES ($1, $2) \
                     RETURNING create_timestamp, opstamp",
                )
                .bind(&delete_query.index_id)
                .bind(&delete_query_json)
                .fetch_one(tx)
                .await
                .map(|row| (row.get(0), row.get(1)))
                .map_err(|err| convert_sqlx_err(&delete_query.index_id, err))?;
            Ok(DeleteTask {
                create_timestamp: create_timestamp.assume_utc().unix_timestamp(),
                opstamp: opstamp as u64,
                delete_query: Some(delete_query),
            })
        })
    }

    /// Update splits delete opstamps.
    #[instrument(skip(self))]
    async fn update_splits_delete_opstamp<'a>(
        &self,
        index_id: &str,
        split_ids: &[&'a str],
        delete_opstamp: u64,
    ) -> MetastoreResult<()> {
        if split_ids.is_empty() {
            return Ok(());
        }
        run_with_tx!(self.connection_pool, tx, {
            let sqlx_result = sqlx::query(
                r#"
                UPDATE splits
                SET delete_opstamp = $1
                WHERE
                    index_id = $2
                    AND split_id = ANY($3)
            "#,
            )
            .bind(delete_opstamp as i64)
            .bind(index_id)
            .bind(split_ids)
            .execute(&mut *tx)
            .await?;
            // If no splits is affected, maybe the index itself does not exist
            // in the first place.
            if sqlx_result.rows_affected() == 0 && index_opt(tx, index_id).await?.is_none() {
                return Err(MetastoreError::IndexDoesNotExist {
                    index_id: index_id.to_string(),
                });
            }
            Ok(())
        })
    }

    /// Lists delete tasks with opstamp > `opstamp_start`.
    #[instrument(skip(self))]
    async fn list_delete_tasks(
        &self,
        index_id: &str,
        opstamp_start: u64,
    ) -> MetastoreResult<Vec<DeleteTask>> {
        run_with_tx!(self.connection_pool, tx, {
            let delete_tasks: Vec<postgresql_model::DeleteTask> =
                sqlx::query_as::<_, postgresql_model::DeleteTask>(
                    r#"
                SELECT * FROM delete_tasks
                WHERE
                    index_id = $1
                    AND opstamp > $2
                "#,
                )
                .bind(index_id)
                .bind(opstamp_start as i64)
                .fetch_all(tx)
                .await?;
            delete_tasks
                .into_iter()
                .map(|delete_task| delete_task.try_into())
                .collect::<MetastoreResult<_>>()
        })
    }

    /// Returns `num_splits` published splits with `split.delete_opstamp` < `delete_opstamp`
    /// ordered by ASC `split.delete_opstamp`.
    #[instrument(skip(self))]
    async fn list_stale_splits(
        &self,
        index_id: &str,
        delete_opstamp: u64,
        num_splits: usize,
    ) -> MetastoreResult<Vec<Split>> {
        run_with_tx!(self.connection_pool, tx, {
            let stale_splits: Vec<postgresql_model::Split> =
                sqlx::query_as::<_, postgresql_model::Split>(
                    r#"
                SELECT *
                FROM splits
                WHERE
                    index_id = $1
                    AND delete_opstamp < $2
                    AND split_state = $3
                ORDER BY delete_opstamp ASC
                LIMIT $4
                "#,
                )
                .bind(index_id)
                .bind(delete_opstamp as i64)
                .bind(SplitState::Published.as_str())
                .bind(num_splits as i64)
                .fetch_all(&mut *tx)
                .await?;
            // If no splits was returned, maybe the index itself does not exist
            // in the first place.
            if stale_splits.is_empty() && index_opt(tx, index_id).await?.is_none() {
                return Err(MetastoreError::IndexDoesNotExist {
                    index_id: index_id.to_string(),
                });
            }
            stale_splits
                .into_iter()
                .map(|split| split.try_into())
                .collect::<MetastoreResult<_>>()
        })
    }
}

// We use dollar-quoted strings in Postgresql.
//
// In order to ensure that we do not risk SQL injection,
// we need to generate a string that does not appear in
// the literal we want to dollar quote.
fn generate_dollar_guard(s: &str) -> String {
    if !s.contains('$') {
        // That's our happy path here.
        return String::new();
    }
    let mut dollar_guard = String::new();
    loop {
        dollar_guard.push_str("Quickwit!");
        // This terminates because `dollar_guard`
        // will eventually be longer than s.
        if !s.contains(&dollar_guard) {
            return dollar_guard;
        }
    }
}

/// Takes a tag filters AST and returns a sql expression that can be used as
/// a filter.
fn tags_filter_expression_helper(tags: TagFilterAst) -> String {
    match tags {
        TagFilterAst::And(child_asts) => {
            if child_asts.is_empty() {
                return "TRUE".to_string();
            }
            let expr_without_parenthesis = child_asts
                .into_iter()
                .map(tags_filter_expression_helper)
                .join(" AND ");
            format!("({expr_without_parenthesis})")
        }
        TagFilterAst::Or(child_asts) => {
            if child_asts.is_empty() {
                return "TRUE".to_string();
            }
            let expr_without_parenthesis = child_asts
                .into_iter()
                .map(tags_filter_expression_helper)
                .join(" OR ");
            format!("({expr_without_parenthesis})")
        }
        TagFilterAst::Tag { is_present, tag } => {
            let dollar_guard = generate_dollar_guard(&tag);
            if is_present {
                format!("${dollar_guard}${tag}${dollar_guard}$ = ANY(tags)")
            } else {
                format!("NOT (${dollar_guard}${tag}${dollar_guard}$ = ANY(tags))")
            }
        }
    }
}

/// A postgres metastore factory
#[derive(Clone, Default)]
pub struct PostgresqlMetastoreFactory {
    // In a normal run, this cache will contain a single Metastore.
    //
    // In contrast to the file backe metastore, we use a strong pointer here, so that Metastore
    // doesn't get dropped. This is done in order to keep the underlying connection pool to
    // postgres alive.
    cache: Arc<Mutex<HashMap<Uri, Arc<dyn Metastore>>>>,
}

impl PostgresqlMetastoreFactory {
    async fn get_from_cache(&self, uri: &Uri) -> Option<Arc<dyn Metastore>> {
        let cache_lock = self.cache.lock().await;
        cache_lock.get(uri).map(Arc::clone)
    }

    /// If there is a valid entry in the cache to begin with, we trash the new
    /// one and return the old one.
    ///
    /// This way we make sure that we keep only one instance associated
    /// to the key `uri` outside of this struct.
    async fn cache_metastore(&self, uri: Uri, metastore: Arc<dyn Metastore>) -> Arc<dyn Metastore> {
        let mut cache_lock = self.cache.lock().await;
        if let Some(metastore) = cache_lock.get(&uri) {
            return metastore.clone();
        }
        cache_lock.insert(uri, metastore.clone());
        metastore
    }
}

#[async_trait]
impl MetastoreFactory for PostgresqlMetastoreFactory {
    async fn resolve(&self, uri: &Uri) -> Result<Arc<dyn Metastore>, MetastoreResolverError> {
        if let Some(metastore) = self.get_from_cache(uri).await {
            debug!("using metastore from cache");
            return Ok(metastore);
        }
        debug!("metastore not found in cache");
        let metastore = PostgresqlMetastore::new(uri.clone())
            .await
            .map_err(MetastoreResolverError::FailedToOpenMetastore)?;
        let metastore = self.cache_metastore(uri.clone(), Arc::new(metastore)).await;
        Ok(metastore)
    }
}

#[cfg(test)]
#[async_trait]
impl crate::tests::test_suite::DefaultForTest for PostgresqlMetastore {
    async fn default_for_test() -> Self {
        // We cannot use a singleton here,
        // because sqlx needs the runtime used to create a connection to
        // not being dropped.
        //
        // Each unit test runs its own tokio Runtime, so a singleton would mean
        // tying the connection pool to the runtime of one unit test.
        // Concretely this results in a "IO driver has terminated"
        // once the first unit test finishes and its runtime is dropped.
        //
        // The number of connections to Postgres should not be
        // too catastrophic, as it is limited by the number of concurrent
        // unit tests running (= number of test-threads).
        dotenv::dotenv().ok();
        let uri = Uri::try_new(&std::env::var("TEST_DATABASE_URL").unwrap())
            .expect("Failed to parse test database URL.");
        PostgresqlMetastore::new(uri)
            .await
            .expect("Failed to initialize test PostgreSQL metastore.")
    }
}

metastore_test_suite!(crate::PostgresqlMetastore);

#[cfg(test)]
mod tests {
    use quickwit_doc_mapper::tag_pruning::{no_tag, tag, TagFilterAst};

    use super::tags_filter_expression_helper;

    fn test_tags_filter_expression_helper(tags_ast: TagFilterAst, expected: &str) {
        assert_eq!(tags_filter_expression_helper(tags_ast), expected);
    }

    #[test]
    fn test_tags_filter_expression_single_tag() {
        let tags_ast = tag("my_field:titi");
        test_tags_filter_expression_helper(tags_ast, r#"$$my_field:titi$$ = ANY(tags)"#);
    }

    #[test]
    fn test_tags_filter_expression_not_tag() {
        test_tags_filter_expression_helper(
            no_tag("my_field:titi"),
            r#"NOT ($$my_field:titi$$ = ANY(tags))"#,
        );
    }

    #[test]
    fn test_tags_filter_expression_ands() {
        let tags_ast = TagFilterAst::And(vec![tag("tag:val1"), tag("tag:val2"), tag("tag:val3")]);
        test_tags_filter_expression_helper(
            tags_ast,
            "($$tag:val1$$ = ANY(tags) AND $$tag:val2$$ = ANY(tags) AND $$tag:val3$$ = ANY(tags))",
        );
    }

    #[test]
    fn test_tags_filter_expression_and_or() {
        let tags_ast = TagFilterAst::Or(vec![
            TagFilterAst::And(vec![tag("tag:val1"), tag("tag:val2")]),
            tag("tag:val3"),
        ]);
        test_tags_filter_expression_helper(
            tags_ast,
            "(($$tag:val1$$ = ANY(tags) AND $$tag:val2$$ = ANY(tags)) OR $$tag:val3$$ = ANY(tags))",
        );
    }

    #[test]
    fn test_tags_filter_expression_and_or_correct_parenthesis() {
        let tags_ast = TagFilterAst::And(vec![
            TagFilterAst::Or(vec![tag("tag:val1"), tag("tag:val2")]),
            tag("tag:val3"),
        ]);
        test_tags_filter_expression_helper(
            tags_ast,
            r#"(($$tag:val1$$ = ANY(tags) OR $$tag:val2$$ = ANY(tags)) AND $$tag:val3$$ = ANY(tags))"#,
        );
    }

    #[test]
    fn test_tags_sql_injection_attempt() {
        let tags_ast = tag("tag:$$;DELETE FROM something_evil");
        test_tags_filter_expression_helper(
            tags_ast,
            "$Quickwit!$tag:$$;DELETE FROM something_evil$Quickwit!$ = ANY(tags)",
        );
    }
}<|MERGE_RESOLUTION|>--- conflicted
+++ resolved
@@ -398,31 +398,20 @@
     }};
 }
 
-<<<<<<< HEAD
-async fn mutate_index_metadata<T, E, M: FnOnce(&mut IndexMetadata) -> Result<T, E>>(
-    tx: &mut Transaction<'_, Postgres>,
-    index_id: &str,
-    mutation: M,
-) -> MetastoreResult<T>
-=======
+
 async fn mutate_index_metadata<E, M: FnOnce(&mut IndexMetadata) -> Result<bool, E>>(
     tx: &mut Transaction<'_, Postgres>,
     index_id: &str,
     mutate_fn: M,
 ) -> MetastoreResult<()>
->>>>>>> f6bb561e
 where
     MetastoreError: From<E>,
 {
     let mut index_metadata = index_metadata(tx, index_id).await?;
-<<<<<<< HEAD
-    let mutation_value = mutation(&mut index_metadata)?;
-=======
     let mutation_occurred = mutate_fn(&mut index_metadata)?;
     if !mutation_occurred {
         return Ok(());
     }
->>>>>>> f6bb561e
     let index_metadata_json =
         serde_json::to_string(&index_metadata).map_err(|err| MetastoreError::InternalError {
             message: "Failed to serialize index metadata.".to_string(),
