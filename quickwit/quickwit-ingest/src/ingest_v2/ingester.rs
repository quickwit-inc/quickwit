--- conflicted
+++ resolved
@@ -1111,13 +1111,8 @@
         let index_uid = shard_positions_update.source_uid.index_uid;
         let source_id = shard_positions_update.source_uid.source_id;
 
-<<<<<<< HEAD
-        for (shard_id, shard_position) in shard_positions_update.shard_positions {
+        for (shard_id, shard_position) in shard_positions_update.updated_shard_positions {
             let queue_id = queue_id(&index_uid, &source_id, &shard_id);
-=======
-        for (shard_id, shard_position) in shard_positions_update.updated_shard_positions {
-            let queue_id = queue_id(index_uid.as_str(), &source_id, &shard_id);
->>>>>>> d3b62425
 
             if shard_position.is_eof() {
                 state_guard.delete_shard(&queue_id).await;
