// Copyright (C) 2022 Quickwit, Inc.
//
// Quickwit is offered under the AGPL v3.0 and as commercial software.
// For commercial licensing, contact us at hello@quickwit.io.
//
// AGPL:
// This program is free software: you can redistribute it and/or modify
// it under the terms of the GNU Affero General Public License as
// published by the Free Software Foundation, either version 3 of the
// License, or (at your option) any later version.
//
// This program is distributed in the hope that it will be useful,
// but WITHOUT ANY WARRANTY; without even the implied warranty of
// MERCHANTABILITY or FITNESS FOR A PARTICULAR PURPOSE. See the
// GNU Affero General Public License for more details.
//
// You should have received a copy of the GNU Affero General Public License
// along with this program. If not, see <http://www.gnu.org/licenses/>.

use std::io;

<<<<<<< HEAD
use mrecordlog::error::*;
=======
>>>>>>> 689bdc44
use quickwit_proto::{tonic, ServiceError, ServiceErrorCode};
use serde::Serialize;
use thiserror::Error;

#[derive(Error, Debug, Serialize)]
pub enum IngestApiError {
    #[error("Data corruption: {msg}.")]
    Corruption { msg: String },
    #[error("Index `{index_id}` does not exist.")]
    IndexDoesNotExist { index_id: String },
    #[error("Index `{index_id}` already exists.")]
    IndexAlreadyExists { index_id: String },
    #[error("Ingest API service is down")]
    IngestAPIServiceDown,
<<<<<<< HEAD
    #[error("Io Error")]
    IoError(String),
    #[error("Invalid position: {0}.")]
    InvalidPosition(String),
=======
    #[error("Io Error {msg}")]
    IoError { msg: String },
}

impl From<io::Error> for IngestApiError {
    fn from(io_err: io::Error) -> Self {
        IngestApiError::IoError {
            msg: format!("{:?}", io_err),
        }
    }
>>>>>>> 689bdc44
}

impl ServiceError for IngestApiError {
    fn status_code(&self) -> ServiceErrorCode {
        match self {
            IngestApiError::Corruption { .. } => ServiceErrorCode::Internal,
            IngestApiError::IndexDoesNotExist { .. } => ServiceErrorCode::NotFound,
            IngestApiError::IndexAlreadyExists { .. } => ServiceErrorCode::BadRequest,
            IngestApiError::IngestAPIServiceDown => ServiceErrorCode::Internal,
<<<<<<< HEAD
            IngestApiError::IoError(_) => ServiceErrorCode::Internal,
            IngestApiError::InvalidPosition(_) => ServiceErrorCode::BadRequest,
=======
            IngestApiError::IoError { .. } => ServiceErrorCode::Internal,
>>>>>>> 689bdc44
        }
    }
}

#[derive(Error, Debug)]
#[error("Key should contain 16 bytes. It contained {0} bytes.")]
pub struct CorruptedKey(pub usize);

impl From<CorruptedKey> for IngestApiError {
    fn from(err: CorruptedKey) -> Self {
        IngestApiError::Corruption {
            msg: format!("CorruptedKey: {err:?}"),
        }
    }
}

impl From<IngestApiError> for tonic::Status {
    fn from(error: IngestApiError) -> tonic::Status {
        let code = match &error {
            IngestApiError::Corruption { .. } => tonic::Code::Internal,
            IngestApiError::IndexDoesNotExist { .. } => tonic::Code::NotFound,
            IngestApiError::IndexAlreadyExists { .. } => tonic::Code::AlreadyExists,
            IngestApiError::IngestAPIServiceDown => tonic::Code::Internal,
<<<<<<< HEAD
            IngestApiError::IoError(_) => tonic::Code::Internal,
            IngestApiError::InvalidPosition(_) => tonic::Code::InvalidArgument,
=======
            IngestApiError::IoError { .. } => tonic::Code::Internal,
>>>>>>> 689bdc44
        };
        let message = error.to_string();
        tonic::Status::new(code, message)
    }
}

impl From<io::Error> for IngestApiError {
    fn from(io_err: io::Error) -> Self {
        IngestApiError::IoError(format!("{io_err:?}"))
    }
}

impl From<ReadRecordError> for IngestApiError {
    fn from(e: ReadRecordError) -> IngestApiError {
        match e {
            ReadRecordError::IoError(ioe) => ioe.into(),
            ReadRecordError::Corruption => IngestApiError::Corruption {
                msg: "failed to read record".to_owned(),
            },
        }
    }
}

impl From<AppendError> for IngestApiError {
    fn from(e: AppendError) -> IngestApiError {
        match e {
            AppendError::IoError(ioe) => ioe.into(),
            AppendError::MissingQueue(index_id) => IngestApiError::IndexDoesNotExist { index_id },
            // these errors can't be reached right now
            AppendError::Past => {
                IngestApiError::InvalidPosition("appending record in the past".to_owned())
            }
            AppendError::Future => {
                IngestApiError::InvalidPosition("appending record in the future".to_owned())
            }
        }
    }
}

impl From<DeleteQueueError> for IngestApiError {
    fn from(e: DeleteQueueError) -> IngestApiError {
        match e {
            DeleteQueueError::IoError(ioe) => ioe.into(),
            DeleteQueueError::MissingQueue(index_id) => {
                IngestApiError::IndexDoesNotExist { index_id }
            }
        }
    }
}

impl From<TruncateError> for IngestApiError {
    fn from(e: TruncateError) -> IngestApiError {
        match e {
            TruncateError::IoError(ioe) => ioe.into(),
            TruncateError::MissingQueue(index_id) => IngestApiError::IndexDoesNotExist { index_id },
            // this error shouldn't happen (except due to a bug in MRecordLog?)
            TruncateError::TouchError(_) => todo!(),
            // this error can happen now, it used to happily trunk everything
            TruncateError::Future => IngestApiError::InvalidPosition(
                "trying to truncate past last ingested record".to_owned(),
            ),
        }
    }
}

pub type Result<T> = std::result::Result<T, IngestApiError>;<|MERGE_RESOLUTION|>--- conflicted
+++ resolved
@@ -19,10 +19,7 @@
 
 use std::io;
 
-<<<<<<< HEAD
 use mrecordlog::error::*;
-=======
->>>>>>> 689bdc44
 use quickwit_proto::{tonic, ServiceError, ServiceErrorCode};
 use serde::Serialize;
 use thiserror::Error;
@@ -37,14 +34,10 @@
     IndexAlreadyExists { index_id: String },
     #[error("Ingest API service is down")]
     IngestAPIServiceDown,
-<<<<<<< HEAD
-    #[error("Io Error")]
-    IoError(String),
+    #[error("Io Error {msg}")]
+    IoError { msg: String },
     #[error("Invalid position: {0}.")]
     InvalidPosition(String),
-=======
-    #[error("Io Error {msg}")]
-    IoError { msg: String },
 }
 
 impl From<io::Error> for IngestApiError {
@@ -53,7 +46,6 @@
             msg: format!("{:?}", io_err),
         }
     }
->>>>>>> 689bdc44
 }
 
 impl ServiceError for IngestApiError {
@@ -63,12 +55,8 @@
             IngestApiError::IndexDoesNotExist { .. } => ServiceErrorCode::NotFound,
             IngestApiError::IndexAlreadyExists { .. } => ServiceErrorCode::BadRequest,
             IngestApiError::IngestAPIServiceDown => ServiceErrorCode::Internal,
-<<<<<<< HEAD
-            IngestApiError::IoError(_) => ServiceErrorCode::Internal,
+            IngestApiError::IoError { .. } => ServiceErrorCode::Internal,
             IngestApiError::InvalidPosition(_) => ServiceErrorCode::BadRequest,
-=======
-            IngestApiError::IoError { .. } => ServiceErrorCode::Internal,
->>>>>>> 689bdc44
         }
     }
 }
@@ -92,21 +80,11 @@
             IngestApiError::IndexDoesNotExist { .. } => tonic::Code::NotFound,
             IngestApiError::IndexAlreadyExists { .. } => tonic::Code::AlreadyExists,
             IngestApiError::IngestAPIServiceDown => tonic::Code::Internal,
-<<<<<<< HEAD
-            IngestApiError::IoError(_) => tonic::Code::Internal,
+            IngestApiError::IoError { .. } => tonic::Code::Internal,
             IngestApiError::InvalidPosition(_) => tonic::Code::InvalidArgument,
-=======
-            IngestApiError::IoError { .. } => tonic::Code::Internal,
->>>>>>> 689bdc44
         };
         let message = error.to_string();
         tonic::Status::new(code, message)
-    }
-}
-
-impl From<io::Error> for IngestApiError {
-    fn from(io_err: io::Error) -> Self {
-        IngestApiError::IoError(format!("{io_err:?}"))
     }
 }
 
