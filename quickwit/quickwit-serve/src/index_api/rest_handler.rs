--- conflicted
+++ resolved
@@ -44,21 +44,6 @@
 use crate::with_arg;
 
 #[derive(utoipa::OpenApi)]
-<<<<<<< HEAD
-#[openapi(paths(
-    create_index,
-    clear_index,
-    delete_index,
-    get_indexes_metadatas,
-    list_splits,
-    describe_index,
-    mark_splits_for_deletion,
-    create_source,
-    reset_source_checkpoint,
-    toggle_source,
-    delete_source,
-))]
-=======
 #[openapi(
     paths(
         create_index,
@@ -66,6 +51,7 @@
         delete_index,
         get_indexes_metadatas,
         list_splits,
+        describe_index,
         mark_splits_for_deletion,
         create_source,
         reset_source_checkpoint,
@@ -74,7 +60,6 @@
     ),
     components(schemas(ToggleSource, SplitsForDeletion,))
 )]
->>>>>>> 4fa098a2
 pub struct IndexApi;
 
 pub fn index_management_handlers(
