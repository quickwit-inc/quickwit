[package]
name = "quickwit-serve"
version = "0.6.5-dev"
authors = ["Quickwit, Inc. <hello@quickwit.io>"]
edition = "2021"
license = "AGPL-3.0-or-later"                           # For a commercial, license, contact hello@quickwit.io
description = "Quickwit's search service"
repository = "https://github.com/quickwit-oss/quickwit"
homepage = "https://quickwit.io/"
documentation = "https://quickwit.io/docs/"

[dependencies]
anyhow = { workspace = true }
async-trait = { workspace = true }
base64 = { workspace = true }
bytes = { workspace = true }
bytesize = { workspace = true }
elasticsearch-dsl = "0.4.15"
futures = { workspace = true }
futures-util = { workspace = true }
hex = { workspace = true }
humantime = { workspace = true }
http-serde = { workspace = true }
hyper = { workspace = true }
itertools = { workspace = true }
mime_guess = { workspace = true }
num_cpus = { workspace = true }
once_cell = { workspace = true }
<<<<<<< HEAD
prost-types = { workspace = true }
=======
percent-encoding = { workspace = true }
>>>>>>> fbe8dab6
regex = { workspace = true }
rust-embed = { workspace = true }
serde = { workspace = true }
serde_json = { workspace = true }
serde_qs = { workspace = true }
serde_with = { workspace =  true }
termcolor = { workspace = true }
thiserror = { workspace = true }
tokio = { workspace = true }
tokio-stream = { workspace = true }
tower-http = { workspace = true }
tower = { workspace = true }
tracing = { workspace = true }
tracing-opentelemetry = { workspace = true }
utoipa = { workspace = true }
opentelemetry = { workspace = true }
warp = { workspace = true }


quickwit-actors = { workspace = true }
quickwit-cluster = { workspace = true }
quickwit-common = { workspace = true }
quickwit-config = { workspace = true }
quickwit-control-plane = { workspace = true }
quickwit-index-management = { workspace = true }
quickwit-directories = { workspace = true }
quickwit-doc-mapper = { workspace = true }
quickwit-indexing = { workspace = true }
quickwit-ingest = { workspace = true }
quickwit-jaeger = { workspace = true }
quickwit-janitor = { workspace = true }
quickwit-metastore = { workspace = true }
quickwit-opentelemetry = { workspace = true }
quickwit-proto = { workspace = true }
quickwit-search = { workspace = true }
quickwit-storage = { workspace = true }
quickwit-query = { workspace = true }
quickwit-telemetry = { workspace = true }

[build-dependencies]
time = { workspace = true }

[dev-dependencies]
assert-json-diff = { workspace = true }
itertools = { workspace = true }
mockall = { workspace = true }
rand = { workspace = true }
tempfile = { workspace = true }
tokio = { workspace = true }

quickwit-actors = { workspace = true, features = ["testsuite"] }
quickwit-cluster = { workspace = true, features = ["testsuite"] }
quickwit-common = { workspace = true, features = ["testsuite"] }
quickwit-config = { workspace = true, features = ["testsuite"] }
quickwit-control-plane = { workspace = true, features = ["testsuite"] }
quickwit-indexing = { workspace = true, features = ["testsuite"] }
quickwit-ingest = { workspace = true, features = ["testsuite"] }
quickwit-janitor = { workspace = true, features = ["testsuite"] }
quickwit-metastore = { workspace = true, features = ["testsuite"] }
quickwit-proto = { workspace = true, features = ["testsuite"] }
quickwit-search = { workspace = true, features = ["testsuite"] }
quickwit-storage = { workspace = true, features = ["testsuite"] }<|MERGE_RESOLUTION|>--- conflicted
+++ resolved
@@ -26,11 +26,8 @@
 mime_guess = { workspace = true }
 num_cpus = { workspace = true }
 once_cell = { workspace = true }
-<<<<<<< HEAD
+percent-encoding = { workspace = true }
 prost-types = { workspace = true }
-=======
-percent-encoding = { workspace = true }
->>>>>>> fbe8dab6
 regex = { workspace = true }
 rust-embed = { workspace = true }
 serde = { workspace = true }
