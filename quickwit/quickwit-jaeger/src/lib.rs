--- conflicted
+++ resolved
@@ -329,84 +329,6 @@
     }
 }
 
-<<<<<<< HEAD
-// FindTraces
-impl IntoSearchRequest for FindTracesRequest {
-    fn try_into_search_req(self) -> Result<SearchRequest, Status> {
-        let query = self
-            .query
-            .ok_or_else(|| Status::invalid_argument("Query is empty."))?;
-        let start_timestamp = query.start_time_min.map(|ts| ts.seconds);
-        let end_timestamp = query.start_time_max.map(|ts| ts.seconds);
-        // TODO: Push span duration filter.
-        let max_hits = query.num_traces as u64;
-        let request = SearchRequest {
-            index_id: TRACE_INDEX_ID.to_string(),
-            query: build_query(&query.service_name, "", &query.operation_name, query.tags),
-            search_fields: Vec::new(),
-            start_timestamp,
-            end_timestamp,
-            max_hits,
-            start_offset: 0,
-            sort_order: None,
-            sort_by_field: None,
-            aggregation_request: None,
-            snippet_fields: Vec::new(),
-        };
-        Ok(request)
-    }
-}
-
-// FindTraceIDs
-impl IntoSearchRequest for FindTraceIDsRequest {
-    fn try_into_search_req(self) -> Result<SearchRequest, Status> {
-        let query = self
-            .query
-            .ok_or_else(|| Status::invalid_argument("Query is empty."))?;
-        let start_timestamp = query.start_time_min.map(|ts| ts.seconds);
-        let end_timestamp = query.start_time_max.map(|ts| ts.seconds);
-        // TODO: Push span duration filter.
-        let max_hits = query.num_traces as u64;
-        let request = SearchRequest {
-            index_id: TRACE_INDEX_ID.to_string(),
-            query: build_query(&query.service_name, "", &query.operation_name, query.tags),
-            search_fields: Vec::new(),
-            start_timestamp,
-            end_timestamp,
-            max_hits,
-            start_offset: 0,
-            sort_order: None,
-            sort_by_field: None,
-            aggregation_request: None,
-            snippet_fields: Vec::new(),
-        };
-        Ok(request)
-    }
-}
-
-impl FromSearchResponse for FindTraceIDsResponse {
-    fn from_search_resp(search_response: SearchResponse) -> Self {
-        let trace_ids: Vec<Vec<u8>> = search_response
-            .hits
-            .into_iter()
-            .map(|hit| {
-                serde_json::from_str::<JsonValue>(&hit.json)
-                    .expect("Failed to deserialize hit. This should never happen.")
-            })
-            .filter_map(extract_trace_id)
-            .sorted()
-            .dedup()
-            .map(|trace_id| {
-                base64::decode(trace_id)
-                    .expect("Failed to decode trace ID. This should never happen!")
-            })
-            .collect();
-        Self { trace_ids }
-    }
-}
-
-=======
->>>>>>> ba2c18ee
 fn extract_trace_id(mut doc: JsonValue) -> Option<String> {
     match doc["trace_id"].take() {
         JsonValue::String(trace_id) => Some(trace_id),
