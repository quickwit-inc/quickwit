[package]
name = "quickwit-janitor"
version = "0.3.1"
authors = ["Quickwit, Inc. <hello@quickwit.io>"]
edition = "2021"
<<<<<<< HEAD
license = "AGPL-3.0-or-later"                           # For a commercial, license, contact hello@quickwit.io
description = "Quickwit indexing"
=======
license = "AGPL-3.0-or-later" # For a commercial, license, contact hello@quickwit.io
description = "Quickwit Janitor Service"
>>>>>>> cca84620
repository = "https://github.com/quickwit-oss/quickwit"
homepage = "https://quickwit.io/"
documentation = "https://quickwit.io/docs/"

[dependencies]
anyhow = { workspace = true }
async-trait = { workspace = true }
chrono = { workspace = true }
futures = { workspace = true }
itertools = { workspace = true }
quickwit-actors = { workspace = true }
quickwit-cluster = { workspace = true }
quickwit-common = { workspace = true }
quickwit-config = { workspace = true }
quickwit-directories = { workspace = true }
quickwit-doc-mapper = { workspace = true }
quickwit-indexing = { workspace = true }
quickwit-metastore = { workspace = true }
quickwit-proto = { workspace = true }
quickwit-search = { workspace = true }
quickwit-storage = { workspace = true }
serde = { workspace = true }
serde_json = { workspace = true }
thiserror = { workspace = true }
tantivy = { workspace = true }
time = { workspace = true }
tokio = { workspace = true }
tokio-stream = { workspace = true }
tracing = { workspace = true }

[dev-dependencies]
mockall = "0.11"
quickwit-common = { workspace = true }
quickwit-config = { workspace = true, features = ["testsuite"] }
quickwit-indexing = { workspace = true, features = ["testsuite"] }
quickwit-metastore = { workspace = true, features = ["testsuite"] }
quickwit-search = { workspace = true, features = ["testsuite"] }
quickwit-storage = { workspace = true, features = ["testsuite"] }
tempfile = "3"<|MERGE_RESOLUTION|>--- conflicted
+++ resolved
@@ -3,13 +3,8 @@
 version = "0.3.1"
 authors = ["Quickwit, Inc. <hello@quickwit.io>"]
 edition = "2021"
-<<<<<<< HEAD
-license = "AGPL-3.0-or-later"                           # For a commercial, license, contact hello@quickwit.io
-description = "Quickwit indexing"
-=======
 license = "AGPL-3.0-or-later" # For a commercial, license, contact hello@quickwit.io
 description = "Quickwit Janitor Service"
->>>>>>> cca84620
 repository = "https://github.com/quickwit-oss/quickwit"
 homepage = "https://quickwit.io/"
 documentation = "https://quickwit.io/docs/"
