--- conflicted
+++ resolved
@@ -57,7 +57,7 @@
                 uri,
                 extension
             ),
-            None => bail!(
+            None => bail!(>>>>>>> main
                 "Failed to read source config file `{}`: file extension is missing. Supported \
                  file formats and extensions are JSON (.json), TOML (.toml), and YAML (.yaml or \
                  .yml).",
@@ -229,10 +229,7 @@
     pub stream_name: String,
     #[serde(flatten)]
     pub region_or_endpoint: Option<RegionOrEndpoint>,
-<<<<<<< HEAD
-=======
     #[doc(hidden)]
->>>>>>> 2b57f44a
     #[serde(skip_serializing_if = "is_false")]
     pub shutdown_at_stream_eof: bool,
 }
