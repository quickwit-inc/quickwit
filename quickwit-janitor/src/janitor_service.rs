--- conflicted
+++ resolved
@@ -19,8 +19,7 @@
 
 use quickwit_actors::ActorHandle;
 
-<<<<<<< HEAD
-use crate::actors::{GarbageCollector, RetentionPolicyExecutor};
+use crate::actors::{DeleteTaskService, GarbageCollector, RetentionPolicyExecutor};
 
 #[derive(Error, Debug)]
 pub enum JanitorServiceError {
@@ -33,31 +32,19 @@
 pub struct JanitorService {
     _garbage_collector_handle: ActorHandle<GarbageCollector>,
     _retention_policy_executor_handle: ActorHandle<RetentionPolicyExecutor>,
-=======
-use crate::actors::{DeleteTaskService, GarbageCollector};
-
-pub struct JanitorService {
-    _garbage_collector_handle: ActorHandle<GarbageCollector>,
     _delete_task_service_handle: ActorHandle<DeleteTaskService>,
->>>>>>> 5becc6e4
 }
 
 impl JanitorService {
     pub fn new(
         garbage_collector_handle: ActorHandle<GarbageCollector>,
-<<<<<<< HEAD
         retention_policy_executor_handle: ActorHandle<RetentionPolicyExecutor>,
+        delete_task_service_handle: ActorHandle<DeleteTaskService>,
     ) -> Self {
         Self {
             _garbage_collector_handle: garbage_collector_handle,
             _retention_policy_executor_handle: retention_policy_executor_handle,
-=======
-        delete_task_service_handle: ActorHandle<DeleteTaskService>,
-    ) -> Self {
-        Self {
-            _garbage_collector_handle: garbage_collector_handle,
             _delete_task_service_handle: delete_task_service_handle,
->>>>>>> 5becc6e4
         }
     }
 }