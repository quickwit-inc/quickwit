--- conflicted
+++ resolved
@@ -179,7 +179,6 @@
         ctx: &ActorContext<Self>,
     ) -> Result<(), ActorExitStatus> {
         if let Some(shard_iterator) = self.state.next_shard_iterator.take() {
-<<<<<<< HEAD
             let response = ctx
                 .protect_future(get_records(
                     &self.kinesis_client,
@@ -187,12 +186,7 @@
                     shard_iterator,
                 ))
                 .await?;
-            self.state.lag_millis = response.millis_behind_latest.clone();
-=======
-            let response =
-                get_records(&self.kinesis_client, &self.retry_params, shard_iterator).await?;
             self.state.lag_millis = response.millis_behind_latest;
->>>>>>> fd31739c
             self.state.next_shard_iterator = response.next_shard_iterator;
 
             if !response.records.is_empty() {
