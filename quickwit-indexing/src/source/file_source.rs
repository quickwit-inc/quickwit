// Copyright (C) 2021 Quickwit, Inc.
//
// Quickwit is offered under the AGPL v3.0 and as commercial software.
// For commercial licensing, contact us at hello@quickwit.io.
//
// AGPL:
// This program is free software: you can redistribute it and/or modify
// it under the terms of the GNU Affero General Public License as
// published by the Free Software Foundation, either version 3 of the
// License, or (at your option) any later version.
//
// This program is distributed in the hope that it will be useful,
// but WITHOUT ANY WARRANTY; without even the implied warranty of
// MERCHANTABILITY or FITNESS FOR A PARTICULAR PURPOSE. See the
// GNU Affero General Public License for more details.
//
// You should have received a copy of the GNU Affero General Public License
// along with this program. If not, see <http://www.gnu.org/licenses/>.

use std::io::SeekFrom;
<<<<<<< HEAD
use std::time::Duration;
=======
use std::{fmt, io};
>>>>>>> a405133f

use anyhow::Context;
use async_trait::async_trait;
use quickwit_actors::{ActorExitStatus, Mailbox};
use quickwit_config::FileSourceParams;
use quickwit_metastore::checkpoint::{CheckpointDelta, PartitionId, Position};
use serde::Serialize;
use tokio::fs::File;
use tokio::io::{AsyncBufReadExt, AsyncRead, AsyncSeekExt, BufReader};
use tracing::info;

use crate::actors::Indexer;
use crate::models::RawDocBatch;
use crate::source::{Source, SourceContext, TypedSourceFactory};

/// Cut a new batch as soon as we have read BATCH_NUM_BYTES_THRESHOLD.
pub(crate) const BATCH_NUM_BYTES_THRESHOLD: u64 = 500_000u64;

#[derive(Default, Clone, Debug, Eq, PartialEq, Serialize)]
pub struct FileSourceCounters {
    pub previous_offset: u64,
    pub current_offset: u64,
    pub num_lines_processed: u64,
}

pub struct FileSource {
    source_id: String,
    params: FileSourceParams,
    counters: FileSourceCounters,
    reader: BufReader<Box<dyn AsyncRead + Send + Sync + Unpin>>,
}

impl fmt::Debug for FileSource {
    fn fmt(&self, f: &mut fmt::Formatter<'_>) -> fmt::Result {
        write!(f, "FileSource {{ source_id: {} }}", self.source_id)
    }
}

#[async_trait]
impl Source for FileSource {
    async fn emit_batches(
        &mut self,
        batch_sink: &Mailbox<Indexer>,
        ctx: &SourceContext,
    ) -> Result<Duration, ActorExitStatus> {
        // We collect batches of documents before sending them to the indexer.
        let limit_num_bytes = self.counters.previous_offset + BATCH_NUM_BYTES_THRESHOLD;
        let mut reached_eof = false;
        let mut docs = Vec::new();
        while self.counters.current_offset < limit_num_bytes {
            let mut doc_line = String::new();
            let num_bytes = self
                .reader
                .read_line(&mut doc_line)
                .await
                .map_err(|io_err: io::Error| anyhow::anyhow!(io_err))?;
            if num_bytes == 0 {
                reached_eof = true;
                break;
            }
            docs.push(doc_line);
            self.counters.current_offset += num_bytes as u64;
            self.counters.num_lines_processed += 1;
        }
        if !docs.is_empty() {
            let mut checkpoint_delta = CheckpointDelta::default();
            if let Some(filepath) = &self.params.filepath {
                let filepath_str = filepath
                    .to_str()
                    .context("Path is invalid utf-8")?
                    .to_string();
                let partition_id = PartitionId::from(filepath_str);
                checkpoint_delta
                    .record_partition_delta(
                        partition_id,
                        Position::from(self.counters.previous_offset),
                        Position::from(self.counters.current_offset),
                    )
                    .unwrap();
            }
            let raw_doc_batch = RawDocBatch {
                docs,
                checkpoint_delta,
            };
            self.counters.previous_offset = self.counters.current_offset;
            ctx.send_message(batch_sink, raw_doc_batch).await?;
        }
        if reached_eof {
            info!("EOF");
            ctx.send_exit_with_success(batch_sink).await?;
            return Err(ActorExitStatus::Success);
        }
        Ok(Duration::default())
    }

    fn name(&self) -> String {
        "FileSource".to_string()
    }

    fn observable_state(&self) -> serde_json::Value {
        serde_json::to_value(&self.counters).unwrap()
    }
}

pub struct FileSourceFactory;

#[async_trait]
impl TypedSourceFactory for FileSourceFactory {
    type Source = FileSource;
    type Params = FileSourceParams;

    // TODO handle checkpoint for files.
    async fn typed_create_source(
        source_id: String,
        params: FileSourceParams,
        checkpoint: quickwit_metastore::checkpoint::SourceCheckpoint,
    ) -> anyhow::Result<FileSource> {
        let mut offset = 0;
        let reader: Box<dyn AsyncRead + Send + Sync + Unpin> =
            if let Some(filepath) = &params.filepath {
                let mut file = File::open(&filepath).await.with_context(|| {
                    format!("Failed to open source file `{}`.", filepath.display())
                })?;
                let partition_id = PartitionId::from(filepath.to_string_lossy().to_string());
                if let Some(Position::Offset(offset_str)) =
                    checkpoint.position_for_partition(&partition_id).cloned()
                {
                    offset = offset_str.parse::<u64>()?;
                    file.seek(SeekFrom::Start(offset)).await?;
                }
                Box::new(file)
            } else {
                // We cannot use the checkpoint.
                Box::new(tokio::io::stdin())
            };
        let file_source = FileSource {
            source_id,
            counters: FileSourceCounters {
                previous_offset: offset,
                current_offset: offset,
                num_lines_processed: 0,
            },
            reader: BufReader::new(reader),
            params,
        };
        Ok(file_source)
    }
}

#[cfg(test)]
mod tests {
    use std::io::Write;

    use quickwit_actors::{create_test_mailbox, Command, Universe};
    use quickwit_metastore::checkpoint::SourceCheckpoint;

    use super::*;
    use crate::source::SourceActor;

    #[tokio::test]
    async fn test_file_source() -> anyhow::Result<()> {
        quickwit_common::setup_logging_for_tests();
        let universe = Universe::new();
        let (mailbox, inbox) = create_test_mailbox();
        let params = FileSourceParams::file("data/test_corpus.json");
        let file_source = FileSourceFactory::typed_create_source(
            "my-file-source".to_string(),
            params,
            SourceCheckpoint::default(),
        )
        .await?;
        let file_source_actor = SourceActor {
            source: Box::new(file_source),
            batch_sink: mailbox,
        };
        let (_file_source_mailbox, file_source_handle) =
            universe.spawn_actor(file_source_actor).spawn();
        let (actor_termination, counters) = file_source_handle.join().await;
        assert!(actor_termination.is_success());
        assert_eq!(
            counters,
            serde_json::json!({
                "previous_offset": 70u64,
                "current_offset": 70u64,
                "num_lines_processed": 4u32
            })
        );
        let batch = inbox.drain_for_test();
        assert_eq!(batch.len(), 2);
        assert!(matches!(
            batch[1].downcast_ref::<Command>().unwrap(),
            Command::ExitWithSuccess
        ));
        Ok(())
    }

    #[tokio::test]
    async fn test_file_source_several_batch() -> anyhow::Result<()> {
        quickwit_common::setup_logging_for_tests();
        let universe = Universe::new();
        let (mailbox, inbox) = create_test_mailbox();
        use tempfile::NamedTempFile;
        let mut temp_file = NamedTempFile::new()?;
        let temp_path = temp_file.path().to_path_buf();
        for _ in 0..20_000 {
            temp_file.write_all(r#"{"body": "hello happy tax payer!"}"#.as_bytes())?;
            temp_file.write_all("\n".as_bytes())?;
        }
        temp_file.flush()?;
        let params = FileSourceParams::file(temp_path);
        let filepath = params
            .filepath
            .as_ref()
            .unwrap()
            .to_string_lossy()
            .to_string();
        let source = FileSourceFactory::typed_create_source(
            "my-file-source".to_string(),
            params,
            SourceCheckpoint::default(),
        )
        .await?;
        let file_source_actor = SourceActor {
            source: Box::new(source),
            batch_sink: mailbox,
        };
        let (_file_source_mailbox, file_source_handle) =
            universe.spawn_actor(file_source_actor).spawn();
        let (actor_termination, counters) = file_source_handle.join().await;
        assert!(actor_termination.is_success());
        assert_eq!(
            counters,
            serde_json::json!({
                "previous_offset": 700_000u64,
                "current_offset": 700_000u64,
                "num_lines_processed": 20_000u64
            })
        );
        let indexer_msgs = inbox.drain_for_test();
        assert_eq!(indexer_msgs.len(), 3);
        let batch1 = indexer_msgs[0].downcast_ref::<RawDocBatch>().unwrap();
        let batch2 = indexer_msgs[1].downcast_ref::<RawDocBatch>().unwrap();
        let command = indexer_msgs[2].downcast_ref::<Command>().unwrap();
        assert_eq!(
            format!("{:?}", &batch1.checkpoint_delta),
            format!(
                "∆({}:{})",
                filepath, "(00000000000000000000..00000000000000500010]"
            )
        );
        assert_eq!(
            &extract_position_delta(&batch1.checkpoint_delta).unwrap(),
            "00000000000000000000..00000000000000500010"
        );
        assert_eq!(
            &extract_position_delta(&batch2.checkpoint_delta).unwrap(),
            "00000000000000500010..00000000000000700000"
        );
        assert!(matches!(command, &Command::ExitWithSuccess));
        Ok(())
    }

    fn extract_position_delta(checkpoint_delta: &CheckpointDelta) -> Option<String> {
        let checkpoint_delta_str = format!("{:?}", checkpoint_delta);
        let (_left, right) =
            &checkpoint_delta_str[..checkpoint_delta_str.len() - 2].rsplit_once('(')?;
        Some(right.to_string())
    }

    #[tokio::test]
    async fn test_file_source_resume_from_checkpoint() -> anyhow::Result<()> {
        quickwit_common::setup_logging_for_tests();
        let universe = Universe::new();
        let (mailbox, inbox) = create_test_mailbox();
        use tempfile::NamedTempFile;
        let mut temp_file = NamedTempFile::new()?;
        for i in 0..100 {
            temp_file.write_all(format!("{}\n", i).as_bytes())?;
        }
        temp_file.flush()?;
        let temp_file_path = temp_file.path().canonicalize()?;
        let params = FileSourceParams::file(&temp_file_path);
        let mut checkpoint = SourceCheckpoint::default();
        let partition_id = PartitionId::from(temp_file_path.to_string_lossy().to_string());
        let checkpoint_delta = CheckpointDelta::from_partition_delta(
            partition_id,
            Position::from(0u64),
            Position::from(4u64),
        );
        checkpoint.try_apply_delta(checkpoint_delta)?;
        let source = FileSourceFactory::typed_create_source(
            "my-file-source".to_string(),
            params,
            checkpoint,
        )
        .await?;
        let file_source_actor = SourceActor {
            source: Box::new(source),
            batch_sink: mailbox,
        };
        let (_file_source_mailbox, file_source_handle) =
            universe.spawn_actor(file_source_actor).spawn();
        let (actor_termination, counters) = file_source_handle.join().await;
        assert!(actor_termination.is_success());
        assert_eq!(
            counters,
            serde_json::json!({
                "previous_offset": 290u64,
                "current_offset": 290u64,
                "num_lines_processed": 98u64
            })
        );
        let indexer_msgs = inbox.drain_for_test();
        let received_batch = indexer_msgs[0].downcast_ref::<RawDocBatch>().unwrap();
        assert!(received_batch.docs[0].starts_with("2\n"));
        Ok(())
    }
}<|MERGE_RESOLUTION|>--- conflicted
+++ resolved
@@ -18,11 +18,8 @@
 // along with this program. If not, see <http://www.gnu.org/licenses/>.
 
 use std::io::SeekFrom;
-<<<<<<< HEAD
 use std::time::Duration;
-=======
 use std::{fmt, io};
->>>>>>> a405133f
 
 use anyhow::Context;
 use async_trait::async_trait;
