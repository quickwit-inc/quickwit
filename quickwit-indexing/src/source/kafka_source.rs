--- conflicted
+++ resolved
@@ -679,11 +679,7 @@
     use rdkafka::producer::{FutureProducer, FutureRecord};
 
     use super::*;
-<<<<<<< HEAD
-    use crate::source::{quickwit_supported_sources, SourceActor};
-=======
     use crate::source::{quickwit_supported_sources, SourceActor, SourceConfig};
->>>>>>> 850b2dc1
 
     fn create_admin_client(
         bootstrap_servers: &str,
