// Copyright (C) 2022 Quickwit, Inc.
//
// Quickwit is offered under the AGPL v3.0 and as commercial software.
// For commercial licensing, contact us at hello@quickwit.io.
//
// AGPL:
// This program is free software: you can redistribute it and/or modify
// it under the terms of the GNU Affero General Public License as
// published by the Free Software Foundation, either version 3 of the
// License, or (at your option) any later version.
//
// This program is distributed in the hope that it will be useful,
// but WITHOUT ANY WARRANTY; without even the implied warranty of
// MERCHANTABILITY or FITNESS FOR A PARTICULAR PURPOSE. See the
// GNU Affero General Public License for more details.
//
// You should have received a copy of the GNU Affero General Public License
// along with this program. If not, see <http://www.gnu.org/licenses/>.

use std::sync::Arc;

use actors::JanitorService;
use itertools::Itertools;
use quickwit_actors::{Mailbox, Universe};
use quickwit_config::QuickwitConfig;
use quickwit_ingest_api::{get_ingest_api_service, QUEUES_DIR_NAME};
use quickwit_metastore::Metastore;
use quickwit_storage::StorageUriResolver;
use tracing::info;

pub use crate::actors::{
    IndexingPipeline, IndexingPipelineParams, IndexingService, IndexingServiceError,
    IngestApiGarbageCollector,
};
use crate::models::{IndexingStatistics, SpawnPipelines};
pub use crate::split_store::{
    get_tantivy_directory_from_split_bundle, IndexingSplitStore, IndexingSplitStoreParams,
    SplitFolder,
};

pub mod actors;
mod controlled_directory;
mod garbage_collection;
pub mod merge_policy;
pub mod models;
pub mod source;
mod split_store;
#[cfg(any(test, feature = "testsuite"))]
mod test_utils;

#[cfg(any(test, feature = "testsuite"))]
pub use test_utils::{mock_split, mock_split_meta, TestSandbox};

pub use self::garbage_collection::{
    delete_splits_with_files, run_garbage_collect, FileEntry, SplitDeletionError,
};
use self::merge_policy::{MergePolicy, StableMultitenantWithTimestampMergePolicy};
pub use self::source::check_source_connectivity;

pub fn new_split_id() -> String {
    ulid::Ulid::new().to_string()
}

pub async fn start_indexing_service(
    universe: &Universe,
    config: &QuickwitConfig,
    metastore: Arc<dyn Metastore>,
    storage_resolver: StorageUriResolver,
    enable_ingest_api: bool,
) -> anyhow::Result<Mailbox<IndexingService>> {
    info!("Starting indexer service.");
    // Spawn indexing service.
    let indexing_service = IndexingService::new(
        config.node_id.clone(),
        config.data_dir_path.to_path_buf(),
        config.indexer_config.clone(),
        metastore.clone(),
        storage_resolver,
        enable_ingest_api,
    );
    let (indexing_service, _) = universe.spawn_actor(indexing_service).spawn();

    // List indexes and spawn indexing pipeline(s) for each of them.
    let index_metadatas = metastore.list_indexes_metadatas().await?;
    info!(index_ids=%index_metadatas.iter().map(|im| &im.index_id).join(", "), "Spawning indexing pipeline(s).");

    for index_metadata in index_metadatas {
        indexing_service
            .ask_for_res(SpawnPipelines {
                index_id: index_metadata.index_id,
            })
            .await?;
    }
    // Spawn Ingest Api garbage collector.
    if enable_ingest_api {
        let queues_dir_path = config.data_dir_path.join(QUEUES_DIR_NAME);
        let ingest_api_service = get_ingest_api_service(&queues_dir_path).await?;
        let ingest_api_garbage_collector =
            IngestApiGarbageCollector::new(metastore, ingest_api_service, indexing_service.clone());
        universe.spawn_actor(ingest_api_garbage_collector).spawn();
    }
<<<<<<< HEAD

    Ok(indexer_service_mailbox)
}

pub async fn start_janitor_service(
    universe: &Universe,
    config: &QuickwitConfig,
    metastore: Arc<dyn Metastore>,
    storage_uri_resolver: StorageUriResolver,
) -> anyhow::Result<Mailbox<JanitorService>> {
    info!("Starting janitor service.");
    let janitor_service = JanitorService::new(
        config.data_dir_path.to_path_buf(),
        metastore,
        storage_uri_resolver,
    );
    let (janitor_service_mailbox, _) = universe.spawn_actor(janitor_service).spawn();

    Ok(janitor_service_mailbox)
=======
    Ok(indexing_service)
>>>>>>> fb4334e0
}<|MERGE_RESOLUTION|>--- conflicted
+++ resolved
@@ -99,9 +99,7 @@
             IngestApiGarbageCollector::new(metastore, ingest_api_service, indexing_service.clone());
         universe.spawn_actor(ingest_api_garbage_collector).spawn();
     }
-<<<<<<< HEAD
-
-    Ok(indexer_service_mailbox)
+    Ok(indexing_service)
 }
 
 pub async fn start_janitor_service(
@@ -119,7 +117,4 @@
     let (janitor_service_mailbox, _) = universe.spawn_actor(janitor_service).spawn();
 
     Ok(janitor_service_mailbox)
-=======
-    Ok(indexing_service)
->>>>>>> fb4334e0
 }