// Copyright (C) 2021 Quickwit, Inc.
//
// Quickwit is offered under the AGPL v3.0 and as commercial software.
// For commercial licensing, contact us at hello@quickwit.io.
//
// AGPL:
// This program is free software: you can redistribute it and/or modify
// it under the terms of the GNU Affero General Public License as
// published by the Free Software Foundation, either version 3 of the
// License, or (at your option) any later version.
//
// This program is distributed in the hope that it will be useful,
// but WITHOUT ANY WARRANTY; without even the implied warranty of
// MERCHANTABILITY or FITNESS FOR A PARTICULAR PURPOSE. See the
// GNU Affero General Public License for more details.
//
// You should have received a copy of the GNU Affero General Public License
// along with this program. If not, see <http://www.gnu.org/licenses/>.

use std::sync::Arc;
use std::time::Duration;

use futures::StreamExt;
use quickwit_actors::ActorContext;
use quickwit_metastore::{Metastore, SplitMetadataAndFooterOffsets, SplitState};
use tantivy::chrono::Utc;
use tracing::{error, warn};

use crate::split_store::IndexingSplitStore;

const MAX_CONCURRENT_STORAGE_REQUESTS: usize = if cfg!(test) { 2 } else { 10 };

/// A struct holding splits deletion statistics.
#[derive(Default)]
pub struct SplitDeletionStats {
    /// Entries subject to be deleted.
    pub candidate_entries: Vec<FileEntry>,
    /// Entries that were successfully deleted.
    pub deleted_entries: Vec<FileEntry>,
}

#[allow(missing_docs)]
#[derive(Debug, Clone)]
pub struct FileEntry {
    /// The file_name is a file name, within an index directory.
    pub file_name: String,
    /// File size in bytes.
    pub file_size_in_bytes: u64, //< TODO switch to `byte_unit::Byte`.
}

impl From<&SplitMetadataAndFooterOffsets> for FileEntry {
    fn from(split: &SplitMetadataAndFooterOffsets) -> Self {
        FileEntry {
            file_name: quickwit_common::split_file(&split.split_metadata.split_id),
            file_size_in_bytes: split.footer_offsets.end,
        }
    }
}

/// Detect all dangling splits and associated files from the index and removes them.
///
/// * `index_id` - The target index id.
/// * `storage - The storage managing the target index.
/// * `metastore` - The metastore managing the target index.
/// * `staged_grace_period` -  Threshold period after which a staged split can be safely garbage
///   collected.
/// * `deletion_grace_period` -  Threshold period after which a marked as deleted split can be
///   safely deleted.
/// * `dry_run` - Should this only return a list of affected files without performing deletion.
/// * `ctx_opt` - A context for reporting progress (only useful within quickwit actor).
pub async fn run_garbage_collect(
    index_id: &str,
    split_store: IndexingSplitStore,
    metastore: Arc<dyn Metastore>,
    staged_grace_period: Duration,
    deletion_grace_period: Duration,
    dry_run: bool,
    ctx_opt: Option<&ActorContext<()>>,
) -> anyhow::Result<SplitDeletionStats> {
    // Select staged splits with staging timestamp older than grace period timestamp.
    let grace_period_timestamp = Utc::now().timestamp() - staged_grace_period.as_secs() as i64;

    let deletable_staged_splits: Vec<SplitMetadataAndFooterOffsets> = metastore
        .list_splits(index_id, SplitState::Staged, None, &[])
        .await?
        .into_iter()
        // TODO: Update metastore API and push this filter down.
        .filter(|meta| meta.split_metadata.update_timestamp < grace_period_timestamp)
        .collect();
    if let Some(ctx) = ctx_opt {
        ctx.record_progress();
    }

    if dry_run {
        let mut scheduled_for_delete_splits = metastore
            .list_splits(index_id, SplitState::ScheduledForDeletion, None, &[])
            .await?;
        scheduled_for_delete_splits.extend(deletable_staged_splits);

        let candidate_entries: Vec<FileEntry> = scheduled_for_delete_splits
            .iter()
            .map(FileEntry::from)
            .collect();
        return Ok(SplitDeletionStats {
            candidate_entries,
            ..Default::default()
        });
    }

    // Schedule all eligible staged splits for delete
    let split_ids: Vec<&str> = deletable_staged_splits
        .iter()
        .map(|meta| meta.split_metadata.split_id.as_str())
        .collect();
    metastore
        .mark_splits_for_deletion(index_id, &split_ids)
        .await?;

    // We wait another 2 minutes until the split is actually deleted.
    let grace_period_deletion = Utc::now().timestamp() - deletion_grace_period.as_secs() as i64;
    let splits_to_delete = metastore
        .list_splits(index_id, SplitState::ScheduledForDeletion, None, &[])
<<<<<<< HEAD
        .await?;
    let deleted_files =
        delete_splits_with_files(index_id, split_store, metastore.clone(), splits_to_delete)
            .await?;
=======
        .await?
        .into_iter()
        // TODO: Update metastore API and push this filter down.
        .filter(|meta| meta.split_metadata.update_timestamp <= grace_period_deletion)
        .collect();

    let deleted_files = delete_splits_with_files(
        index_id,
        storage.clone(),
        metastore.clone(),
        splits_to_delete,
        ctx_opt,
    )
    .await?;
>>>>>>> 0fb049f2

    Ok(deleted_files)
}

/// Delete a list of splits from the storage and the metastore.
/// It should leave the index and the metastore in good state.
///
/// * `index_id` - The target index id.
/// * `storage - The storage managing the target index.
/// * `metastore` - The metastore managing the target index.
/// * `splits`  - The list of splits to delete.
/// * `ctx_opt` - A context for reporting progress (only useful within quickwit actor).
pub async fn delete_splits_with_files(
    index_id: &str,
    indexing_split_store: IndexingSplitStore,
    metastore: Arc<dyn Metastore>,
    splits: Vec<SplitMetadataAndFooterOffsets>,
    ctx_opt: Option<&ActorContext<()>>,
) -> anyhow::Result<SplitDeletionStats> {
    let mut deletion_stats = SplitDeletionStats::default();
    let mut deleted_split_ids: Vec<String> = Vec::new();
    let mut failed_split_ids: Vec<String> = Vec::new();

    let mut delete_splits_results_stream = tokio_stream::iter(splits.into_iter())
        .map(|split| {
            let moved_indexing_split_store = indexing_split_store.clone();
            async move {
<<<<<<< HEAD
                let file_entry = FileEntry::from(&split);
                let delete_result = moved_indexing_split_store
                    .delete(&split.split_metadata.split_id)
                    .await;
                (
                    split.split_metadata.split_id.clone(),
                    file_entry,
                    delete_result,
                )
=======
                let file_entry = FileEntry::from(&meta);
                let delete_split_res = storage_clone.delete(Path::new(&file_entry.file_name)).await;
                if let Some(ctx) = ctx_opt {
                    ctx.record_progress();
                }
                (meta.split_metadata.split_id, file_entry, delete_split_res)
>>>>>>> 0fb049f2
            }
        })
        .buffer_unordered(MAX_CONCURRENT_STORAGE_REQUESTS);

    while let Some((split_id, file_entry, delete_split_res)) =
        delete_splits_results_stream.next().await
    {
        deletion_stats.candidate_entries.push(file_entry.clone());
        if let Err(error) = delete_split_res {
            error!(error = ?error, index_id = ?index_id, split_id = ?split_id, "Failed to delete split.");
            failed_split_ids.push(split_id);
        } else {
            deleted_split_ids.push(split_id);
            deletion_stats.deleted_entries.push(file_entry);
        };
    }
    if !failed_split_ids.is_empty() {
        warn!(index_id = ?index_id, split_ids = ?failed_split_ids, "Failed to delete splits.");
    }
    if !deleted_split_ids.is_empty() {
        let split_ids: Vec<&str> = deleted_split_ids.iter().map(String::as_str).collect();
        metastore.delete_splits(index_id, &split_ids).await?;
    }
    Ok(deletion_stats)
}<|MERGE_RESOLUTION|>--- conflicted
+++ resolved
@@ -120,12 +120,6 @@
     let grace_period_deletion = Utc::now().timestamp() - deletion_grace_period.as_secs() as i64;
     let splits_to_delete = metastore
         .list_splits(index_id, SplitState::ScheduledForDeletion, None, &[])
-<<<<<<< HEAD
-        .await?;
-    let deleted_files =
-        delete_splits_with_files(index_id, split_store, metastore.clone(), splits_to_delete)
-            .await?;
-=======
         .await?
         .into_iter()
         // TODO: Update metastore API and push this filter down.
@@ -134,13 +128,12 @@
 
     let deleted_files = delete_splits_with_files(
         index_id,
-        storage.clone(),
+        split_store.clone(),
         metastore.clone(),
         splits_to_delete,
         ctx_opt,
     )
     .await?;
->>>>>>> 0fb049f2
 
     Ok(deleted_files)
 }
@@ -168,24 +161,18 @@
         .map(|split| {
             let moved_indexing_split_store = indexing_split_store.clone();
             async move {
-<<<<<<< HEAD
                 let file_entry = FileEntry::from(&split);
                 let delete_result = moved_indexing_split_store
                     .delete(&split.split_metadata.split_id)
                     .await;
+                if let Some(ctx) = ctx_opt {
+                    ctx.record_progress();
+                }
                 (
                     split.split_metadata.split_id.clone(),
                     file_entry,
                     delete_result,
                 )
-=======
-                let file_entry = FileEntry::from(&meta);
-                let delete_split_res = storage_clone.delete(Path::new(&file_entry.file_name)).await;
-                if let Some(ctx) = ctx_opt {
-                    ctx.record_progress();
-                }
-                (meta.split_metadata.split_id, file_entry, delete_split_res)
->>>>>>> 0fb049f2
             }
         })
         .buffer_unordered(MAX_CONCURRENT_STORAGE_REQUESTS);
