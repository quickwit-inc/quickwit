--- conflicted
+++ resolved
@@ -263,7 +263,7 @@
         // Garbage colletor
         let garbage_collector = GarbageCollector::new(
             self.params.index_id.clone(),
-            index_storage.clone(),
+            split_store.clone(),
             self.params.metastore.clone(),
         );
         let (garbage_collector_mailbox, garbage_collector_handler) = ctx
@@ -286,11 +286,7 @@
         // Uploader
         let uploader = Uploader::new(
             self.params.metastore.clone(),
-<<<<<<< HEAD
             split_store.clone(),
-=======
-            index_storage,
->>>>>>> 0fb049f2
             publisher_mailbox,
         );
         let (uploader_mailbox, uploader_handler) = ctx
@@ -330,19 +326,6 @@
             .set_kill_switch(self.kill_switch.clone())
             .spawn_async();
 
-<<<<<<< HEAD
-        let garbage_collector = GarbageCollector::new(
-            self.params.index_id.clone(),
-            split_store,
-            self.params.metastore.clone(),
-        );
-        let (_garbage_collect_mailbox, garbage_collect_handler) = ctx
-            .spawn_actor(garbage_collector)
-            .set_kill_switch(self.kill_switch.clone())
-            .spawn_async();
-
-=======
->>>>>>> 0fb049f2
         self.handlers = Some(IndexingPipelineHandler {
             source: source_handler,
             indexer: indexer_handler,
