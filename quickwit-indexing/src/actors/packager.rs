// Copyright (C) 2022 Quickwit, Inc.
//
// Quickwit is offered under the AGPL v3.0 and as commercial software.
// For commercial licensing, contact us at hello@quickwit.io.
//
// AGPL:
// This program is free software: you can redistribute it and/or modify
// it under the terms of the GNU Affero General Public License as
// published by the Free Software Foundation, either version 3 of the
// License, or (at your option) any later version.
//
// This program is distributed in the hope that it will be useful,
// but WITHOUT ANY WARRANTY; without even the implied warranty of
// MERCHANTABILITY or FITNESS FOR A PARTICULAR PURPOSE. See the
// GNU Affero General Public License for more details.
//
// You should have received a copy of the GNU Affero General Public License
// along with this program. If not, see <http://www.gnu.org/licenses/>.

use std::collections::BTreeSet;
use std::io;
use std::path::{Path, PathBuf};
use std::sync::Arc;

use anyhow::{bail, Context};
use async_trait::async_trait;
use fail::fail_point;
use itertools::Itertools;
use quickwit_actors::{Actor, ActorContext, ActorExitStatus, Handler, Mailbox, QueueCapacity};
use quickwit_common::runtimes::RuntimeType;
use quickwit_directories::write_hotcache;
use quickwit_doc_mapper::tag_pruning::append_to_tag_set;
use tantivy::schema::FieldType;
use tantivy::{InvertedIndexReader, ReloadPolicy, SegmentId, SegmentMeta};
use tokio::runtime::Handle;
use tracing::{debug, info, info_span, warn, Span};

/// Maximum distinct values allowed for a tag field within a split.
const MAX_VALUES_PER_TAG_FIELD: usize = if cfg!(any(test, feature = "testsuite")) {
    6
} else {
    1000
};

use super::NamedField;
use crate::actors::Uploader;
use crate::models::{
    IndexedSplit, IndexedSplitBatch, PackagedSplit, PackagedSplitBatch, ScratchDirectory,
};

/// The role of the packager is to get an index writer and
/// produce a split file.
///
/// This includes the following steps:
/// - commit: this step is CPU heavy
/// - indentifying the list of tags for the splits, and labelling it accordingly
/// - creating a bundle file
/// - computing the hotcache
/// - appending it to the split file.
///
/// The split format is described in `internals/split-format.md`
pub struct Packager {
    actor_name: &'static str,
    uploader_mailbox: Mailbox<Uploader>,
    /// List of tag fields ([`Vec<NamedField>`]) defined in the index config.
    tag_fields: Vec<NamedField>,
}

impl Packager {
    pub fn new(
        actor_name: &'static str,
        tag_fields: Vec<NamedField>,
        uploader_mailbox: Mailbox<Uploader>,
    ) -> Packager {
        Packager {
            actor_name,
            uploader_mailbox,
            tag_fields,
        }
    }

    pub async fn process_indexed_split(
        &self,
        mut split: IndexedSplit,
        ctx: &ActorContext<Self>,
    ) -> anyhow::Result<PackagedSplit> {
        commit_split(&mut split, ctx)?;
        let segment_metas = merge_segments_if_required(&mut split, ctx).await?;
        let packaged_split =
            create_packaged_split(&segment_metas[..], split, &self.tag_fields, ctx)?;
        Ok(packaged_split)
    }
}

#[async_trait]
impl Actor for Packager {
    type ObservableState = ();

    #[allow(clippy::unused_unit)]
    fn observable_state(&self) -> Self::ObservableState {
        ()
    }

    fn queue_capacity(&self) -> QueueCapacity {
        QueueCapacity::Bounded(1)
    }

    fn name(&self) -> String {
        self.actor_name.to_string()
    }

    fn runtime_handle(&self) -> Handle {
        RuntimeType::Blocking.get_runtime_handle()
    }
}

#[async_trait]
impl Handler<IndexedSplitBatch> for Packager {
    type Reply = ();

    fn message_span(&self, msg_id: u64, batch: &IndexedSplitBatch) -> Span {
        info_span!("", msg_id=&msg_id, num_splits=%batch.splits.len())
    }

    async fn handle(
        &mut self,
        batch: IndexedSplitBatch,
        ctx: &ActorContext<Self>,
    ) -> Result<(), ActorExitStatus> {
        let split_ids: Vec<String> = batch
            .splits
            .iter()
            .map(|split| split.split_id().to_string())
            .collect_vec();
        info!(
            split_ids=?split_ids,
            "start-packaging-splits"
        );
        for split in &batch.splits {
            if let Some(controlled_directory) = &split.controlled_directory_opt {
                controlled_directory.set_progress_and_kill_switch(
                    ctx.progress().clone(),
                    ctx.kill_switch().clone(),
                );
            }
        }
        fail_point!("packager:before");
        let mut packaged_splits = Vec::new();
        for split in batch.splits {
            if batch.publish_lock.is_dead() {
                // TODO: Remove the junk right away?
                info!(
                    split_ids=?split_ids,
                    "Splits' publish lock is dead."
                );
                return Ok(());
            }
            let packaged_split = self.process_indexed_split(split, ctx).await?;
            packaged_splits.push(packaged_split);
        }
        ctx.send_message(
            &self.uploader_mailbox,
            PackagedSplitBatch::new(
                packaged_splits,
                batch.checkpoint_delta,
                batch.publish_lock,
                batch.date_of_birth,
            ),
        )
        .await?;
        fail_point!("packager:after");
        Ok(())
    }
}

/// returns true iff merge is required to reach a state where
/// we have zero, or a single segment with no deletes segment.
fn is_merge_required(segment_metas: &[SegmentMeta]) -> bool {
    match &segment_metas {
        // there are no segment to merge
        [] => false,
        // if there is only segment but it has deletes, it
        // still makes sense to merge it alone in order to remove deleted documents.
        [segment_meta] => segment_meta.has_deletes(),
        _ => true,
    }
}

/// Commits the tantivy Index.
/// Tantivy will serialize all of its remaining internal in RAM
/// datastructure and write them on disk.
///
/// It consists in several sequentials phases mixing both
/// CPU and IO, the longest once being the serialization of
/// the inverted index. This phase is CPU bound.
fn commit_split(split: &mut IndexedSplit, ctx: &ActorContext<Packager>) -> anyhow::Result<()> {
    info!(split_id = split.split_id(), "commit-split");
    let _protect_guard = ctx.protect_zone();
    split
        .index_writer
        .commit()
        .with_context(|| format!("Commit split `{:?}` failed", &split))?;
    Ok(())
}

fn list_split_files(
    segment_metas: &[SegmentMeta],
    scratch_directory: &ScratchDirectory,
) -> Vec<PathBuf> {
    let mut index_files = vec![scratch_directory.path().join("meta.json")];

    // list the segment files
    for segment_meta in segment_metas {
        for relative_path in segment_meta.list_files() {
            let filepath = scratch_directory.path().join(&relative_path);
            if filepath.exists() {
                // If the file is missing, this is fine.
                // segment_meta.list_files() may actually returns files that
                // may not exist.
                index_files.push(filepath);
            }
        }
    }
    index_files.sort();
    index_files
}

/// If necessary, merge all segments and returns a PackagedSplit.
///
/// Note this function implicitly drops the IndexWriter
/// which potentially olds a lot of RAM.
async fn merge_segments_if_required(
    split: &mut IndexedSplit,
    ctx: &ActorContext<Packager>,
) -> anyhow::Result<Vec<SegmentMeta>> {
    debug!(split_id = split.split_id(), "merge-segments-if-required");
    let segment_metas_before_merge = split.index.searchable_segment_metas()?;
    if is_merge_required(&segment_metas_before_merge[..]) {
        let segment_ids: Vec<SegmentId> = segment_metas_before_merge
            .into_iter()
            .map(|segment_meta| segment_meta.id())
            .collect();

        info!(split_id=split.split_id(), segment_ids=?segment_ids, "merging-segments");
        // TODO it would be nice if tantivy could let us run the merge in the current thread.
        let _protected_zone_guard = ctx.protect_zone();
        split.index_writer.merge(&segment_ids).await?;
    }
    let segment_metas_after_merge: Vec<SegmentMeta> = split.index.searchable_segment_metas()?;
    Ok(segment_metas_after_merge)
}

fn build_hotcache<W: io::Write>(split_path: &Path, out: &mut W) -> anyhow::Result<()> {
    let mmap_directory = tantivy::directory::MmapDirectory::open(split_path)?;
    write_hotcache(mmap_directory, out)?;
    Ok(())
}

/// Attempts to exhaustively extract the list of terms in a
/// field term dictionary.
///
/// returns None if:
/// - the number of terms exceed MAX_VALUES_PER_TAG_FIELD
/// - some of the terms are not value utf8.
/// - an error occurs.
///
/// Returns None may hurt split pruning and affects performance,
/// but it does not affect Quickwit's result validity.
fn try_extract_terms(
    named_field: &NamedField,
    inv_indexes: &[Arc<InvertedIndexReader>],
    max_terms: usize,
) -> anyhow::Result<Vec<String>> {
    let num_terms = inv_indexes
        .iter()
        .map(|inv_index| inv_index.terms().num_terms())
        .sum::<usize>();
    if num_terms > max_terms {
        bail!(
            "Number of unique terms for tag field {} > {}.",
            named_field.name,
            max_terms
        );
    }
    let mut terms = Vec::with_capacity(num_terms);
    for inv_index in inv_indexes {
        let mut terms_streamer = inv_index.terms().stream()?;
        while let Some((term_data, _)) = terms_streamer.next() {
            let term = match named_field.field_type {
                FieldType::U64(_) => u64_from_term_data(term_data)?.to_string(),
                FieldType::I64(_) => {
                    tantivy::u64_to_i64(u64_from_term_data(term_data)?).to_string()
                }
                FieldType::F64(_) => {
                    tantivy::u64_to_f64(u64_from_term_data(term_data)?).to_string()
                }
                FieldType::Bool(_) => match u64_from_term_data(term_data)? {
                    0 => false,
                    1 => true,
                    _ => bail!("Invalid boolean value"),
                }
                .to_string(),
                FieldType::Bytes(_) => {
                    bail!("Tags collection is not allowed on `bytes` fields.")
                }
                _ => std::str::from_utf8(term_data)?.to_string(),
            };
            terms.push(term);
        }
    }
    Ok(terms)
}

fn create_packaged_split(
    segment_metas: &[SegmentMeta],
    split: IndexedSplit,
    tag_fields: &[NamedField],
    ctx: &ActorContext<Packager>,
) -> anyhow::Result<PackagedSplit> {
    info!(split_id = split.split_id(), "create-packaged-split");
    let split_files = list_split_files(segment_metas, &split.split_scratch_directory);

    // Extracts tag values from inverted indexes only when a field cardinality is less
    // than `MAX_VALUES_PER_TAG_FIELD`.
    debug!(split_id = split.split_id(), tag_fields =? tag_fields, "extract-tags-values");
    let index_reader = split
        .index
        .reader_builder()
        .reload_policy(ReloadPolicy::Manual)
        .try_into()?;
    let mut tags = BTreeSet::default();
    for named_field in tag_fields {
        let inverted_indexes = index_reader
            .searcher()
            .segment_readers()
            .iter()
            .map(|segment| segment.inverted_index(named_field.field))
            .collect::<Result<Vec<_>, _>>()?;

        match try_extract_terms(named_field, &inverted_indexes, MAX_VALUES_PER_TAG_FIELD) {
            Ok(terms) => {
                append_to_tag_set(&named_field.name, &terms, &mut tags);
            }
            Err(tag_extraction_error) => {
                warn!(err=?tag_extraction_error,  "No field values will be registered in the split metadata.");
            }
        }
    }

    ctx.record_progress();

    debug!(split_id = split.split_id(), "build-hotcache");
    let mut hotcache_bytes = Vec::new();
    build_hotcache(split.split_scratch_directory.path(), &mut hotcache_bytes)?;
    ctx.record_progress();

    let packaged_split = PackagedSplit {
        split_attrs: split.split_attrs,
        split_scratch_directory: split.split_scratch_directory,
<<<<<<< HEAD
        num_docs,
        time_range: split.time_range,
        size_in_bytes: split.docs_size_in_bytes,
=======
>>>>>>> 35d804a8
        tags,
        split_files,
        hotcache_bytes,
    };
    Ok(packaged_split)
}

/// Reads u64 from stored term data.
fn u64_from_term_data(data: &[u8]) -> anyhow::Result<u64> {
    let u64_bytes: [u8; 8] = data[0..8]
        .try_into()
        .context("Could not interpret term bytes as u64")?;
    Ok(u64::from_be_bytes(u64_bytes))
}

#[cfg(test)]
mod tests {
    use std::ops::RangeInclusive;
    use std::time::Instant;

    use quickwit_actors::{create_test_mailbox, ObservationType, Universe};
    use quickwit_doc_mapper::QUICKWIT_TOKENIZER_MANAGER;
    use quickwit_metastore::checkpoint::IndexCheckpointDelta;
    use tantivy::schema::{NumericOptions, Schema, FAST, STRING, TEXT};
    use tantivy::{doc, Index};

    use super::*;
    use crate::models::{IndexingPipelineId, PublishLock, ScratchDirectory, SplitAttrs};

    fn make_indexed_split_for_test(segments_timestamps: &[&[i64]]) -> anyhow::Result<IndexedSplit> {
        let split_scratch_directory = ScratchDirectory::for_test()?;
        let mut schema_builder = Schema::builder();
        let text_field = schema_builder.add_text_field("text", TEXT);
        let timestamp_field = schema_builder.add_u64_field("timestamp", FAST);
        let tag_str = schema_builder.add_text_field("tag_str", STRING);
        let tag_many = schema_builder.add_text_field("tag_many", STRING);
        let tag_u64 =
            schema_builder.add_u64_field("tag_u64", NumericOptions::default().set_indexed());
        let tag_i64 =
            schema_builder.add_i64_field("tag_i64", NumericOptions::default().set_indexed());
        let tag_f64 =
            schema_builder.add_f64_field("tag_f64", NumericOptions::default().set_indexed());
        let tag_bool =
            schema_builder.add_bool_field("tag_bool", NumericOptions::default().set_indexed());
        let schema = schema_builder.build();
        let mut index = Index::create_in_dir(split_scratch_directory.path(), schema)?;
        index.set_tokenizers(QUICKWIT_TOKENIZER_MANAGER.clone());
        let mut index_writer = index.writer_with_num_threads(1, 10_000_000)?;
        let mut timerange_opt: Option<RangeInclusive<i64>> = None;
        let mut num_docs = 0;
        for (segment_num, segment_timestamps) in segments_timestamps.iter().enumerate() {
            if segment_num > 0 {
                index_writer.commit()?;
            }
            for &timestamp in segment_timestamps.iter() {
                for num in 1..10 {
                    let doc = doc!(
                        text_field => format!("timestamp is {}", timestamp),
                        timestamp_field => timestamp,
                        tag_str => "value",
                        tag_many => format!("many-{}", num),
                        tag_u64 => 42u64,
                        tag_i64 => -42i64,
                        tag_f64 => -42.02f64,
                        tag_bool => true,
                    );
                    index_writer.add_document(doc)?;
                    num_docs += 1;
                    timerange_opt = Some(
                        timerange_opt
                            .map(|timestamp_range| {
                                let start = timestamp.min(*timestamp_range.start());
                                let end = timestamp.max(*timestamp_range.end());
                                RangeInclusive::new(start, end)
                            })
                            .unwrap_or_else(|| RangeInclusive::new(timestamp, timestamp)),
                    )
                }
            }
        }
        let pipeline_id = IndexingPipelineId {
            index_id: "test-index".to_string(),
            source_id: "test-source".to_string(),
            node_id: "test-node".to_string(),
            pipeline_ord: 0,
        };
        // We don't commit, that's the job of the packager.
        //
        // TODO: In the future we would like that kind of segment flush to emit a new split,
        // but this will require work on tantivy.
        let indexed_split = IndexedSplit {
<<<<<<< HEAD
            split_id: "test-split".to_string(),
            partition_id: 17u64,
            pipeline_id,
            time_range: timerange_opt,
            num_docs,
            docs_size_in_bytes: num_docs * 15, //< bogus number
=======
            split_attrs: SplitAttrs {
                split_id: "test-split".to_string(),
                partition_id: 17u64,
                pipeline_id,
                num_docs,
                uncompressed_docs_size_in_bytes: num_docs * 15,
                time_range: timerange_opt,
                demux_num_ops: 0, //< bogus number
                replaced_split_ids: Vec::new(),
            },
>>>>>>> 35d804a8
            index,
            index_writer,
            split_scratch_directory,
            controlled_directory_opt: None,
        };
        Ok(indexed_split)
    }

    fn get_tag_fields(schema: Schema, field_names: &[&str]) -> Vec<NamedField> {
        field_names
            .iter()
            .map(|field_name| {
                let field = schema.get_field(field_name).unwrap();
                let field_type = schema.get_field_entry(field).field_type().clone();
                NamedField {
                    name: field_name.to_string(),
                    field,
                    field_type,
                }
            })
            .collect()
    }

    #[tokio::test]
    async fn test_packager_no_merge_required() -> anyhow::Result<()> {
        quickwit_common::setup_logging_for_tests();
        let universe = Universe::new();
        let (mailbox, inbox) = create_test_mailbox();
        let indexed_split = make_indexed_split_for_test(&[&[1628203589, 1628203640]])?;
        let tag_fields = get_tag_fields(
            indexed_split.index.schema(),
            &[
                "tag_str", "tag_many", "tag_u64", "tag_i64", "tag_f64", "tag_bool",
            ],
        );
        let packager = Packager::new("TestPackager", tag_fields, mailbox);
        let (packager_mailbox, packager_handle) = universe.spawn_actor(packager).spawn();
        packager_mailbox
            .send_message(IndexedSplitBatch {
                splits: vec![indexed_split],
                checkpoint_delta: IndexCheckpointDelta::for_test("source_id", 10..20).into(),
                publish_lock: PublishLock::default(),
                date_of_birth: Instant::now(),
            })
            .await?;
        assert_eq!(
            packager_handle.process_pending_and_observe().await.obs_type,
            ObservationType::Alive
        );
        let packaged_splits = inbox.drain_for_test();
        assert_eq!(packaged_splits.len(), 1);
        let packaged_split = packaged_splits[0]
            .downcast_ref::<PackagedSplitBatch>()
            .unwrap();
        let split = &packaged_split.splits[0];
        assert_eq!(
            &split.tags.iter().map(|s| s.as_str()).collect::<Vec<&str>>(),
            &[
                "tag_bool!",
                "tag_bool:true",
                "tag_f64!",
                "tag_f64:-42.02",
                "tag_i64!",
                "tag_i64:-42",
                "tag_str!",
                "tag_str:value",
                "tag_u64!",
                "tag_u64:42"
            ]
        );
        Ok(())
    }

    #[tokio::test]
    async fn test_packager_merge_required() -> anyhow::Result<()> {
        quickwit_common::setup_logging_for_tests();
        let universe = Universe::new();
        let (mailbox, inbox) = create_test_mailbox();
        let indexed_split = make_indexed_split_for_test(&[&[1628203589], &[1628203640]])?;
        let tag_fields = get_tag_fields(indexed_split.index.schema(), &[]);
        let packager = Packager::new("TestPackager", tag_fields, mailbox);
        let (packager_mailbox, packager_handle) = universe.spawn_actor(packager).spawn();
        packager_mailbox
            .send_message(IndexedSplitBatch {
                splits: vec![indexed_split],
                checkpoint_delta: IndexCheckpointDelta::for_test("source_id", 10..20).into(),
                publish_lock: PublishLock::default(),
                date_of_birth: Instant::now(),
            })
            .await?;
        assert_eq!(
            packager_handle.process_pending_and_observe().await.obs_type,
            ObservationType::Alive
        );
        let packaged_splits = inbox.drain_for_test();
        assert_eq!(packaged_splits.len(), 1);
        Ok(())
    }

    #[tokio::test]
    async fn test_package_two_indexed_split_and_merge_required() -> anyhow::Result<()> {
        quickwit_common::setup_logging_for_tests();
        let universe = Universe::new();
        let (mailbox, inbox) = create_test_mailbox();
        let indexed_split_1 = make_indexed_split_for_test(&[&[1628203589], &[1628203640]])?;
        let indexed_split_2 = make_indexed_split_for_test(&[&[1628204589], &[1629203640]])?;
        let tag_fields = get_tag_fields(indexed_split_1.index.schema(), &[]);
        let packager = Packager::new("TestPackager", tag_fields, mailbox);
        let (packager_mailbox, packager_handle) = universe.spawn_actor(packager).spawn();
        packager_mailbox
            .send_message(IndexedSplitBatch {
                splits: vec![indexed_split_1, indexed_split_2],
                checkpoint_delta: IndexCheckpointDelta::for_test("source_id", 10..20).into(),
                publish_lock: PublishLock::default(),
                date_of_birth: Instant::now(),
            })
            .await?;
        assert_eq!(
            packager_handle.process_pending_and_observe().await.obs_type,
            ObservationType::Alive
        );
        let packaged_splits = inbox.drain_for_test();
        assert_eq!(packaged_splits.len(), 1);
        assert_eq!(
            packaged_splits[0]
                .downcast_ref::<PackagedSplitBatch>()
                .unwrap()
                .splits
                .len(),
            2
        );
        Ok(())
    }
}<|MERGE_RESOLUTION|>--- conflicted
+++ resolved
@@ -357,12 +357,6 @@
     let packaged_split = PackagedSplit {
         split_attrs: split.split_attrs,
         split_scratch_directory: split.split_scratch_directory,
-<<<<<<< HEAD
-        num_docs,
-        time_range: split.time_range,
-        size_in_bytes: split.docs_size_in_bytes,
-=======
->>>>>>> 35d804a8
         tags,
         split_files,
         hotcache_bytes,
@@ -454,14 +448,6 @@
         // TODO: In the future we would like that kind of segment flush to emit a new split,
         // but this will require work on tantivy.
         let indexed_split = IndexedSplit {
-<<<<<<< HEAD
-            split_id: "test-split".to_string(),
-            partition_id: 17u64,
-            pipeline_id,
-            time_range: timerange_opt,
-            num_docs,
-            docs_size_in_bytes: num_docs * 15, //< bogus number
-=======
             split_attrs: SplitAttrs {
                 split_id: "test-split".to_string(),
                 partition_id: 17u64,
@@ -472,7 +458,6 @@
                 demux_num_ops: 0, //< bogus number
                 replaced_split_ids: Vec::new(),
             },
->>>>>>> 35d804a8
             index,
             index_writer,
             split_scratch_directory,
