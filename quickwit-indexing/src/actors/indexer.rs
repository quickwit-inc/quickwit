// Copyright (C) 2021 Quickwit, Inc.
//
// Quickwit is offered under the AGPL v3.0 and as commercial software.
// For commercial licensing, contact us at hello@quickwit.io.
//
// AGPL:
// This program is free software: you can redistribute it and/or modify
// it under the terms of the GNU Affero General Public License as
// published by the Free Software Foundation, either version 3 of the
// License, or (at your option) any later version.
//
// This program is distributed in the hope that it will be useful,
// but WITHOUT ANY WARRANTY; without even the implied warranty of
// MERCHANTABILITY or FITNESS FOR A PARTICULAR PURPOSE. See the
// GNU Affero General Public License for more details.
//
// You should have received a copy of the GNU Affero General Public License
// along with this program. If not, see <http://www.gnu.org/licenses/>.

use std::ops::RangeInclusive;
use std::sync::Arc;

use anyhow::Context;
use byte_unit::Byte;
use fail::fail_point;
use quickwit_actors::{
    Actor, ActorContext, ActorExitStatus, Mailbox, QueueCapacity, SendError, SyncActor,
};
use quickwit_index_config::{DocParsingError, IndexConfig, SortBy};
use tantivy::schema::{Field, Value};
use tantivy::{Document, IndexBuilder, IndexSettings, IndexSortByField};
use tracing::{info, warn};

<<<<<<< HEAD
use crate::models::{
    CommitPolicy, IndexedSplit, IndexedSplitBatch, IndexerMessage, RawDocBatch, ScratchDirectory,
};
=======
use crate::models::{CommitPolicy, IndexedSplit, IndexerMessage, IndexingDirectory, RawDocBatch};
>>>>>>> d1aa1edf

#[derive(Clone, Default, Debug, Eq, PartialEq)]
pub struct IndexerCounters {
    /// Overall number of documents received, partitionned
    /// into 3 categories:
    /// - number docs that did not parse correctly.
    /// - number docs missing a timestamp (if the index has no timestamp,
    /// then this counter is 0)
    /// - number of valid docs.
    pub num_parse_errors: u64,
    pub num_missing_fields: u64,
    pub num_valid_docs: u64,

    /// Number of splits that were emitted by the indexer.
    pub num_splits_emitted: u64,

    /// Number of bytes that went through the indexer
    /// during its entire lifetime.
    ///
    /// Includes both valid and invalid documents.
    pub overall_num_bytes: u64,

    /// Number of (valid) documents in the current split.
    /// This value is used to trigger commit and for observation.
    pub num_docs_in_split: u64,
}

impl IndexerCounters {
    /// Returns the overall number of docs that went through the indexer (valid or not).
    pub fn num_processed_docs(&self) -> u64 {
        self.num_valid_docs + self.num_parse_errors + self.num_missing_fields
    }

    /// Returns the overall number of docs that were sent to the indexer but were invalid.
    /// (For instance, because they were missing a required field or because their because
    /// their format was invalid)
    pub fn num_invalid_docs(&self) -> u64 {
        self.num_parse_errors + self.num_missing_fields
    }
}

struct IndexerState {
    index_id: String,
    index_config: Arc<dyn IndexConfig>,
    indexer_params: IndexerParams,
    timestamp_field_opt: Option<Field>,
}

enum PrepareDocumentOutcome {
    ParsingError,
    MissingField,
    Document {
        document: Document,
        timestamp_opt: Option<i64>,
    },
}

impl IndexerState {
    fn create_indexed_split(&self) -> anyhow::Result<IndexedSplit> {
        let schema = self.index_config.schema();
        let mut index_settings = IndexSettings::default();
        let sort_by_field = match self.index_config.sort_by() {
            SortBy::DocId => None,
            SortBy::SortByFastField { field_name, order } => Some(IndexSortByField {
                field: field_name,
                order: order.into(),
            }),
        };
        index_settings.sort_by_field = sort_by_field;
        let index_builder = IndexBuilder::new().settings(index_settings).schema(schema);
        let indexed_split =
            IndexedSplit::new_in_dir(self.index_id.clone(), &self.indexer_params, index_builder)?;
        info!(split_id=%indexed_split.split_id, "new-split");
        Ok(indexed_split)
    }

    /// Returns the current_indexed_split. If this is the first message, then
    /// the indexed_split does not exist yet.
    ///
    /// This function will then create it, and can hence return an Error.
    fn get_or_create_current_indexed_split<'a>(
        &self,
        current_split_opt: &'a mut Option<IndexedSplit>,
        ctx: &ActorContext<IndexerMessage>,
    ) -> anyhow::Result<&'a mut IndexedSplit> {
        if current_split_opt.is_none() {
            let new_indexed_split = self.create_indexed_split()?;
            let commit_timeout = IndexerMessage::CommitTimeout {
                split_id: new_indexed_split.split_id.clone(),
            };
            ctx.schedule_self_msg_blocking(
                self.indexer_params.commit_policy.timeout,
                commit_timeout,
            );
            *current_split_opt = Some(new_indexed_split);
        }
        let current_index_split = current_split_opt.as_mut().with_context(|| {
            "No index writer available. Please report: this should never happen."
        })?;
        Ok(current_index_split)
    }

    fn prepare_document(&self, doc_json: String) -> PrepareDocumentOutcome {
        // Parse the document
        let doc_parsing_result = self.index_config.doc_from_json(doc_json);
        let document = match doc_parsing_result {
            Ok(doc) => doc,
            Err(doc_parsing_error) => {
                warn!(err=?doc_parsing_error);
                return match doc_parsing_error {
                    DocParsingError::RequiredFastField(_) => PrepareDocumentOutcome::MissingField,
                    _ => PrepareDocumentOutcome::ParsingError,
                };
            }
        };
        // Extract timestamp if necessary
        let timestamp_field = if let Some(timestamp_field) = self.timestamp_field_opt {
            timestamp_field
        } else {
            // No need to check the timestamp, there are no timestamp.
            return PrepareDocumentOutcome::Document {
                document,
                timestamp_opt: None,
            };
        };
        let timestamp_opt = document
            .get_first(timestamp_field)
            .and_then(Value::i64_value);
        assert!(
            timestamp_opt.is_some(),
            "We should always have a timestamp here as doc parsing returns a `RequiredFastField` \
             error on a missing timestamp."
        );
        PrepareDocumentOutcome::Document {
            document,
            timestamp_opt,
        }
    }

    fn process_batch(
        &self,
        batch: RawDocBatch,
        current_split_opt: &mut Option<IndexedSplit>,
        counters: &mut IndexerCounters,
        ctx: &ActorContext<IndexerMessage>,
    ) -> Result<(), ActorExitStatus> {
        let indexed_split = self.get_or_create_current_indexed_split(current_split_opt, ctx)?;
        indexed_split
            .checkpoint_delta
            .extend(batch.checkpoint_delta)
            .with_context(|| "Batch delta does not follow indexer checkpoint")?;
        for doc_json in batch.docs {
            counters.overall_num_bytes += doc_json.len() as u64;
            indexed_split.docs_size_in_bytes += doc_json.len() as u64;
            let prepared_doc = {
                let _protect_zone = ctx.protect_zone();
                self.prepare_document(doc_json)
            };
            match prepared_doc {
                PrepareDocumentOutcome::ParsingError => {
                    counters.num_parse_errors += 1;
                }
                PrepareDocumentOutcome::MissingField => {
                    counters.num_missing_fields += 1;
                }
                PrepareDocumentOutcome::Document {
                    document,
                    timestamp_opt,
                } => {
                    counters.num_docs_in_split += 1;
                    counters.num_valid_docs += 1;
                    indexed_split.num_docs += 1;
                    if let Some(timestamp) = timestamp_opt {
                        record_timestamp(timestamp, &mut indexed_split.time_range);
                    }
                    let _protect_guard = ctx.protect_zone();
                    indexed_split.index_writer.add_document(document);
                }
            }
            ctx.record_progress();
        }
        Ok(())
    }
}

pub struct Indexer {
    indexer_state: IndexerState,
    packager_mailbox: Mailbox<IndexedSplitBatch>,
    current_split_opt: Option<IndexedSplit>,
    counters: IndexerCounters,
}

impl Actor for Indexer {
    type Message = IndexerMessage;

    type ObservableState = IndexerCounters;

    fn observable_state(&self) -> Self::ObservableState {
        self.counters.clone()
    }

    fn queue_capacity(&self) -> QueueCapacity {
        QueueCapacity::Bounded(10)
    }

    fn name(&self) -> String {
        "Indexer".to_string()
    }
}

fn record_timestamp(timestamp: i64, time_range: &mut Option<RangeInclusive<i64>>) {
    let new_timestamp_range = match time_range.as_ref() {
        Some(range) => {
            RangeInclusive::new(timestamp.min(*range.start()), timestamp.max(*range.end()))
        }
        None => RangeInclusive::new(timestamp, timestamp),
    };
    *time_range = Some(new_timestamp_range);
}

#[derive(Clone)]
pub struct IndexerParams {
    pub indexing_directory: IndexingDirectory,
    pub heap_size: Byte,
    pub commit_policy: CommitPolicy,
}

impl IndexerParams {
    pub async fn for_test() -> anyhow::Result<Self> {
        let indexing_directory = IndexingDirectory::for_test().await?;
        Ok(IndexerParams {
            indexing_directory,
            heap_size: Byte::from_str("30MB").unwrap(),
            commit_policy: Default::default(),
        })
    }
}

impl SyncActor for Indexer {
    fn process_message(
        &mut self,
        indexer_message: IndexerMessage,
        ctx: &ActorContext<IndexerMessage>,
    ) -> Result<(), ActorExitStatus> {
        match indexer_message {
            IndexerMessage::Batch(batch) => {
                self.process_batch(batch, ctx)?;
            }
            IndexerMessage::CommitTimeout { split_id } => {
                self.process_commit_timeout(&split_id, ctx)?;
            }
        }
        Ok(())
    }

    fn finalize(
        &mut self,
        exit_status: &ActorExitStatus,
        ctx: &ActorContext<IndexerMessage>,
    ) -> anyhow::Result<()> {
        match exit_status {
            ActorExitStatus::DownstreamClosed
            | ActorExitStatus::Killed
            | ActorExitStatus::Failure(_)
            | ActorExitStatus::Panicked => return Ok(()),
            ActorExitStatus::Quit | ActorExitStatus::Success => {
                self.send_to_packager(CommitTrigger::NoMoreDocs, ctx)?;
            }
        }
        Ok(())
    }
}

#[derive(Debug, Clone, Copy)]
enum CommitTrigger {
    Timeout,
    NoMoreDocs,
    NumDocsLimit,
}

impl Indexer {
    // TODO take all of the parameter and dispatch them in index config, or in a different
    // IndexerParams object.
    pub fn try_new(
        index_id: String,
        index_config: Arc<dyn IndexConfig>,
        indexer_params: IndexerParams,
        packager_mailbox: Mailbox<IndexedSplitBatch>,
    ) -> anyhow::Result<Indexer> {
        let schema = index_config.schema();
        let timestamp_field_opt = index_config.timestamp_field(&schema);
        Ok(Indexer {
            indexer_state: IndexerState {
                index_id,
                index_config,
                indexer_params,
                timestamp_field_opt,
            },
            packager_mailbox,
            current_split_opt: None,
            counters: IndexerCounters::default(),
        })
    }

    fn process_batch(
        &mut self,
        batch: RawDocBatch,
        ctx: &ActorContext<IndexerMessage>,
    ) -> Result<(), ActorExitStatus> {
        fail_point!("indexer:batch:before");
        self.indexer_state.process_batch(
            batch,
            &mut self.current_split_opt,
            &mut self.counters,
            ctx,
        )?;
        if self.counters.num_docs_in_split
            >= self
                .indexer_state
                .indexer_params
                .commit_policy
                .num_docs_threshold
        {
            self.send_to_packager(CommitTrigger::NumDocsLimit, ctx)?;
        }
        fail_point!("indexer:batch:after");
        Ok(())
    }

    fn process_commit_timeout(
        &mut self,
        split_id: &str,
        ctx: &ActorContext<IndexerMessage>,
    ) -> Result<(), ActorExitStatus> {
        if let Some(split) = self.current_split_opt.as_ref() {
            // This is a timeout for a different split.
            // We can ignore it.
            if split.split_id != split_id {
                return Ok(());
            }
        }
        self.send_to_packager(CommitTrigger::Timeout, ctx)?;
        Ok(())
    }

    /// Extract the indexed split and send it to the Packager.
    fn send_to_packager(
        &mut self,
        commit_trigger: CommitTrigger,
        ctx: &ActorContext<IndexerMessage>,
    ) -> Result<(), SendError> {
        let indexed_split = if let Some(indexed_split) = self.current_split_opt.take() {
            indexed_split
        } else {
            return Ok(());
        };
<<<<<<< HEAD
        info!(commit_trigger=?commit_trigger, index=?indexed_split.index_id, split=?indexed_split.split_id,"send-to-packager");
        ctx.send_message_blocking(
            &self.packager_mailbox,
            IndexedSplitBatch {
                splits: vec![indexed_split],
            },
        )?;
=======
        info!(commit_trigger=?commit_trigger, split=?indexed_split.split_id, num_docs=self.counters.num_docs_in_split, "send-to-packager");
        ctx.send_message_blocking(&self.packager_mailbox, indexed_split)?;
>>>>>>> d1aa1edf
        self.counters.num_docs_in_split = 0;
        self.counters.num_splits_emitted += 1;
        Ok(())
    }
}

#[cfg(test)]
mod tests {
    use std::sync::Arc;
    use std::time::Duration;

    use byte_unit::Byte;
    use quickwit_actors::{create_test_mailbox, Universe};
    use quickwit_metastore::checkpoint::CheckpointDelta;

    use super::Indexer;
    use crate::actors::indexer::{record_timestamp, IndexerCounters};
    use crate::actors::IndexerParams;
    use crate::models::{CommitPolicy, IndexingDirectory, RawDocBatch};

    #[test]
    fn test_record_timestamp() {
        let mut time_range = None;
        record_timestamp(1628664679, &mut time_range);
        assert_eq!(time_range, Some(1628664679..=1628664679));
        record_timestamp(1628664112, &mut time_range);
        assert_eq!(time_range, Some(1628664112..=1628664679));
        record_timestamp(1628665112, &mut time_range);
        assert_eq!(time_range, Some(1628664112..=1628665112))
    }

    #[tokio::test]
    async fn test_indexer_simple() -> anyhow::Result<()> {
        quickwit_common::setup_logging_for_tests();
        let universe = Universe::new();
        let indexer_params = IndexerParams {
            commit_policy: CommitPolicy {
                timeout: Duration::from_secs(60),
                num_docs_threshold: 3,
            },
            heap_size: Byte::from_str("30MB").unwrap(),
            indexing_directory: IndexingDirectory::for_test().await?,
        };
        let (mailbox, inbox) = create_test_mailbox();
        let index_config = Arc::new(quickwit_index_config::default_config_for_tests());
        let indexer = Indexer::try_new(
            "test-index".to_string(),
            index_config,
            indexer_params,
            mailbox,
        )?;
        let (indexer_mailbox, indexer_handle) = universe.spawn_actor(indexer).spawn_sync();
        universe
            .send_message(
                &indexer_mailbox,
                RawDocBatch {
                    docs: vec![
                        r#"{"body": "happy", "response_date": "2021-12-19T16:39:57+00:00", "response_time": 12, "response_payload": "YWJj"}"#.to_string(), // missing timestamp
                        r#"{"body": "happy", "timestamp": 1628837062, "response_date": "2021-12-19T16:39:59+00:00", "response_time": 2, "response_payload": "YWJj"}"#.to_string(), // ok
                        r#"{"body": "happy2", "timestamp": 1628837062, "response_date": "2021-12-19T16:40:57+00:00", "response_time": 13, "response_payload": "YWJj"}"#.to_string(), // ok
                        "{".to_string(),                    // invalid json
                    ],
                    checkpoint_delta: CheckpointDelta::from(0..4),
                }
                .into(),
            )
            .await?;
        let indexer_counters = indexer_handle.process_pending_and_observe().await.state;
        assert_eq!(
            indexer_counters,
            IndexerCounters {
                num_parse_errors: 1,
                num_missing_fields: 1,
                num_valid_docs: 2,
                num_splits_emitted: 0,
                num_docs_in_split: 2, //< we have not reached the commit limit yet.
                overall_num_bytes: 387
            }
        );
        universe
            .send_message(
                &indexer_mailbox,
                RawDocBatch {
                    docs: vec![r#"{"body": "happy3", "timestamp": 1628837062, "response_date": "2021-12-19T16:39:57+00:00", "response_time": 12, "response_payload": "YWJj"}"#.to_string()],
                    checkpoint_delta: CheckpointDelta::from(4..5),
                }
                .into(),
            )
            .await?;
        let indexer_counters = indexer_handle.process_pending_and_observe().await.state;
        assert_eq!(
            indexer_counters,
            IndexerCounters {
                num_parse_errors: 1,
                num_missing_fields: 1,
                num_valid_docs: 3,
                num_splits_emitted: 1,
                num_docs_in_split: 0, //< the num docs in split counter has been reset.
                overall_num_bytes: 525
            }
        );
        let output_messages = inbox.drain_available_message_for_test();
        assert_eq!(output_messages.len(), 1);
        assert_eq!(output_messages[0].splits[0].num_docs, 3);
        let sort_by_field = output_messages[0].splits[0]
            .index
            .settings()
            .sort_by_field
            .as_ref();
        assert!(sort_by_field.is_some());
        assert_eq!(sort_by_field.unwrap().field, "timestamp");
        assert!(sort_by_field.unwrap().order.is_desc());
        Ok(())
    }

    #[tokio::test]
    async fn test_indexer_timeout() -> anyhow::Result<()> {
        quickwit_common::setup_logging_for_tests();
        let universe = Universe::new();
        let indexer_params = IndexerParams {
            commit_policy: CommitPolicy {
                timeout: Duration::from_secs(60),
                num_docs_threshold: 10_000_000,
            },
            heap_size: Byte::from_str("30MB").unwrap(),
            indexing_directory: IndexingDirectory::for_test().await?,
        };
        let (mailbox, inbox) = create_test_mailbox();
        let index_config = Arc::new(quickwit_index_config::default_config_for_tests());
        let indexer = Indexer::try_new(
            "test-index".to_string(),
            index_config,
            indexer_params,
            mailbox,
        )?;
        let (indexer_mailbox, indexer_handle) = universe.spawn_actor(indexer).spawn_sync();
        universe
            .send_message(
                &indexer_mailbox,
                RawDocBatch {
                    docs: vec![r#"{"body": "happy", "timestamp": 1628837062, "response_date": "2021-12-19T16:39:57+00:00", "response_time": 12, "response_payload": "YWJj"}"#.to_string()],
                    checkpoint_delta: CheckpointDelta::from(0..1),
                }
                .into(),
            )
            .await?;
        let indexer_counters = indexer_handle.process_pending_and_observe().await.state;
        assert_eq!(
            indexer_counters,
            IndexerCounters {
                num_parse_errors: 0,
                num_missing_fields: 0,
                num_valid_docs: 1,
                num_splits_emitted: 0,
                num_docs_in_split: 1,
                overall_num_bytes: 137
            }
        );
        universe.simulate_time_shift(Duration::from_secs(61)).await;
        let indexer_counters = indexer_handle.process_pending_and_observe().await.state;
        assert_eq!(
            indexer_counters,
            IndexerCounters {
                num_parse_errors: 0,
                num_missing_fields: 0,
                num_valid_docs: 1,
                num_splits_emitted: 1,
                num_docs_in_split: 0,
                overall_num_bytes: 137
            }
        );
        let output_messages = inbox.drain_available_message_for_test();
        assert_eq!(output_messages.len(), 1);
        assert_eq!(output_messages[0].splits[0].num_docs, 1);
        Ok(())
    }

    #[tokio::test]
    async fn test_indexer_eof() -> anyhow::Result<()> {
        quickwit_common::setup_logging_for_tests();
        let universe = Universe::new();
        let (mailbox, inbox) = create_test_mailbox();
        let index_config = Arc::new(quickwit_index_config::default_config_for_tests());
        let indexer_params = IndexerParams::for_test().await?;
        let indexer = Indexer::try_new(
            "test-index".to_string(),
            index_config,
            indexer_params,
            mailbox,
        )?;
        let (indexer_mailbox, indexer_handle) = universe.spawn_actor(indexer).spawn_sync();
        universe
            .send_message(
                &indexer_mailbox,
                RawDocBatch {
                    docs: vec![r#"{"body": "happy", "timestamp": 1628837062, "response_date": "2021-12-19T16:39:57+00:00", "response_time": 12, "response_payload": "YWJj"}"#.to_string()],
                    checkpoint_delta: CheckpointDelta::from(0..1),
                }
                .into(),
            )
            .await?;
        universe.send_exit_with_success(&indexer_mailbox).await?;
        let (exit_status, indexer_counters) = indexer_handle.join().await;
        assert!(exit_status.is_success());
        assert_eq!(
            indexer_counters,
            IndexerCounters {
                num_parse_errors: 0,
                num_missing_fields: 0,
                num_valid_docs: 1,
                num_splits_emitted: 1,
                num_docs_in_split: 0,
                overall_num_bytes: 137
            }
        );
        let output_messages = inbox.drain_available_message_for_test();
        assert_eq!(output_messages.len(), 1);
        assert_eq!(output_messages[0].splits[0].num_docs, 1);
        Ok(())
    }
}<|MERGE_RESOLUTION|>--- conflicted
+++ resolved
@@ -31,13 +31,7 @@
 use tantivy::{Document, IndexBuilder, IndexSettings, IndexSortByField};
 use tracing::{info, warn};
 
-<<<<<<< HEAD
-use crate::models::{
-    CommitPolicy, IndexedSplit, IndexedSplitBatch, IndexerMessage, RawDocBatch, ScratchDirectory,
-};
-=======
-use crate::models::{CommitPolicy, IndexedSplit, IndexerMessage, IndexingDirectory, RawDocBatch};
->>>>>>> d1aa1edf
+use crate::models::{CommitPolicy, IndexedSplit, IndexedSplitBatch, IndexerMessage, IndexingDirectory, RawDocBatch};
 
 #[derive(Clone, Default, Debug, Eq, PartialEq)]
 pub struct IndexerCounters {
@@ -394,18 +388,13 @@
         } else {
             return Ok(());
         };
-<<<<<<< HEAD
-        info!(commit_trigger=?commit_trigger, index=?indexed_split.index_id, split=?indexed_split.split_id,"send-to-packager");
+        info!(commit_trigger=?commit_trigger, split=?indexed_split.split_id, num_docs=self.counters.num_docs_in_split, "send-to-packager");
         ctx.send_message_blocking(
             &self.packager_mailbox,
             IndexedSplitBatch {
                 splits: vec![indexed_split],
             },
         )?;
-=======
-        info!(commit_trigger=?commit_trigger, split=?indexed_split.split_id, num_docs=self.counters.num_docs_in_split, "send-to-packager");
-        ctx.send_message_blocking(&self.packager_mailbox, indexed_split)?;
->>>>>>> d1aa1edf
         self.counters.num_docs_in_split = 0;
         self.counters.num_splits_emitted += 1;
         Ok(())
