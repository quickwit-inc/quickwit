--- conflicted
+++ resolved
@@ -282,15 +282,6 @@
         ctx.record_progress();
 
         let indexed_split = IndexedSplit {
-<<<<<<< HEAD
-            split_id: merge_split_id,
-            partition_id,
-            pipeline_id,
-            replaced_split_ids,
-            time_range,
-            num_docs,
-            docs_size_in_bytes,
-=======
             split_attrs: SplitAttrs {
                 split_id: merge_split_id,
                 partition_id,
@@ -301,7 +292,6 @@
                 num_docs,
                 uncompressed_docs_size_in_bytes,
             },
->>>>>>> 35d804a8
             index: merged_index,
             index_writer,
             split_scratch_directory: merge_scratch_directory,
@@ -320,168 +310,6 @@
         .await?;
         Ok(())
     }
-<<<<<<< HEAD
-=======
-
-    async fn process_demux(
-        &mut self,
-        demux_split_ids: Vec<String>,
-        splits: Vec<SplitMetadata>,
-        merge_scratch_directory: ScratchDirectory,
-        downloaded_splits_directory: ScratchDirectory,
-        ctx: &ActorContext<Self>,
-    ) -> anyhow::Result<()> {
-        let start = Instant::now();
-        info!("demux-start");
-        assert!(
-            self.demux_field_name.is_some(),
-            "`process_demux` cannot be called without a demux field."
-        );
-        let partition_id = combine_partition_ids_aux(splits.iter().map(|split| split.partition_id));
-        let pipeline_id = self.pipeline_id.clone();
-        let demux_field_name = self.demux_field_name.as_ref().unwrap();
-        let replaced_split_ids = splits
-            .iter()
-            .map(|split| split.split_id().to_string())
-            .collect_vec();
-        let (index_metas, replaced_segments) =
-            load_metas_and_segments(downloaded_splits_directory.path(), &replaced_split_ids)?;
-        ctx.record_progress();
-        info!("open-readers");
-        let (replaced_segments_num_docs, replaced_segments_demux_field_readers) =
-            demux_field_readers(&replaced_segments, demux_field_name, ctx)?;
-        // Build virtual split for all replaced splits = counting demux values in all replaced
-        // segments.
-        let mut virtual_split_with_all_docs = VirtualSplit::new(BTreeMap::new());
-        for (demux_value_reader, num_docs) in replaced_segments_demux_field_readers
-            .iter()
-            .zip(replaced_segments_num_docs.iter())
-        {
-            for doc_id in 0..*num_docs {
-                virtual_split_with_all_docs.add_docs(demux_value_reader.get(doc_id as u32), 1);
-            }
-            ctx.record_progress();
-        }
-        info!("demux-virtual-split");
-        let demuxed_virtual_splits = demux_virtual_split(
-            virtual_split_with_all_docs,
-            self.min_demuxed_split_num_docs,
-            self.max_demuxed_split_num_docs,
-            demux_split_ids.len(),
-        );
-        ctx.record_progress();
-        info!("demux-build-mapping");
-        let demux_mapping = build_demux_mapping(
-            replaced_segments_num_docs,
-            replaced_segments_demux_field_readers,
-            demuxed_virtual_splits,
-        );
-        let demuxed_scratched_directories: Vec<ScratchDirectory> = (0..demux_split_ids.len())
-            .map(|idx| merge_scratch_directory.named_temp_child(format!("demux-split-{}", idx)))
-            .try_collect()?;
-        let demuxed_split_directories: Vec<ControlledDirectory> = demuxed_scratched_directories
-            .iter()
-            .map(|directory| create_demux_output_directory(directory.path(), ctx))
-            .try_collect()?;
-        ctx.record_progress();
-        let union_index_meta = combine_index_meta(index_metas)?;
-        let boxed_demuxed_split_directories: Vec<Box<dyn Directory>> = demuxed_split_directories
-            .iter()
-            .map(DirectoryClone::box_clone)
-            .collect();
-        info!("demux-tantivy");
-        let indexes = {
-            let _protect_guard = ctx.protect_zone();
-            demux(
-                &replaced_segments,
-                &demux_mapping,
-                union_index_meta.index_settings,
-                boxed_demuxed_split_directories,
-            )?
-        };
-        ctx.record_progress();
-        info!(elapsed_secs = start.elapsed().as_secs_f32(), "demux-stop");
-        let mut indexed_splits = Vec::new();
-        // We cannot get the right `docs_size_in_bytes` for demuxed splits as it
-        // is obtained at indexing. Thus we do a simple ratio `num docs * total_docs_size_in_bytes /
-        // total_num_docs`. TODO: should we use another proxy to have a better estimate?
-        let total_docs_size_in_bytes = splits
-            .iter()
-            .map(|split| split.uncompressed_docs_size_in_bytes)
-            .sum::<u64>();
-        let total_num_docs = sum_num_docs(&splits);
-        let initial_demux_num_ops = splits
-            .iter()
-            .map(|split| split.demux_num_ops)
-            .max()
-            .unwrap();
-        for (split_id, index, scratched_directory, controlled_directory) in izip!(
-            demux_split_ids,
-            indexes,
-            demuxed_scratched_directories,
-            demuxed_split_directories
-        ) {
-            let searchable_segments = index.searchable_segments()?;
-            assert_eq!(
-                searchable_segments.len(),
-                1,
-                "Demux should output indexes with only one segment."
-            );
-            let segment = searchable_segments.into_iter().next().unwrap();
-            let segment_reader = SegmentReader::open(&segment)?;
-            let num_docs = segment_reader.num_docs() as usize;
-            let uncompressed_docs_size_in_bytes =
-                (num_docs as f32 * total_docs_size_in_bytes as f32 / total_num_docs as f32) as u64;
-            let time_range = if let Some(ref timestamp_field_name) = self.timestamp_field_name {
-                let timestamp_field = segment_reader
-                    .schema()
-                    .get_field(timestamp_field_name)
-                    .ok_or_else(|| TantivyError::SchemaError("Field does not exist".to_owned()))?;
-                let reader = segment_reader.fast_fields().i64(timestamp_field)?;
-                Some(RangeInclusive::new(reader.min_value(), reader.max_value()))
-            } else {
-                None
-            };
-            let index_writer = index.writer_with_num_threads(1, 3_000_000)?;
-            let indexed_split = IndexedSplit {
-                split_attrs: SplitAttrs {
-                    split_id,
-                    partition_id,
-                    pipeline_id: pipeline_id.clone(),
-                    replaced_split_ids: replaced_split_ids.clone(),
-                    time_range,
-                    demux_num_ops: initial_demux_num_ops + 1,
-                    num_docs: num_docs as u64,
-                    uncompressed_docs_size_in_bytes,
-                },
-                index,
-                index_writer,
-                split_scratch_directory: scratched_directory,
-                controlled_directory_opt: Some(controlled_directory),
-            };
-            indexed_splits.push(indexed_split);
-            ctx.record_progress();
-        }
-        assert_eq!(
-            splits.iter().map(|split| split.num_docs).sum::<usize>() as u64,
-            indexed_splits
-                .iter()
-                .map(|split| split.split_attrs.num_docs)
-                .sum::<u64>()
-        );
-        ctx.send_message(
-            &self.merge_packager_mailbox,
-            IndexedSplitBatch {
-                splits: indexed_splits,
-                checkpoint_delta: None,
-                publish_lock: PublishLock::default(),
-                date_of_birth: start,
-            },
-        )
-        .await?;
-        Ok(())
-    }
->>>>>>> 35d804a8
 }
 
 fn open_index<T: Into<Box<dyn Directory>>>(directory: T) -> tantivy::Result<Index> {
