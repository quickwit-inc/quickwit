// Copyright (C) 2021 Quickwit, Inc.
//
// Quickwit is offered under the AGPL v3.0 and as commercial software.
// For commercial licensing, contact us at hello@quickwit.io.
//
// AGPL:
// This program is free software: you can redistribute it and/or modify
// it under the terms of the GNU Affero General Public License as
// published by the Free Software Foundation, either version 3 of the
// License, or (at your option) any later version.
//
// This program is distributed in the hope that it will be useful,
// but WITHOUT ANY WARRANTY; without even the implied warranty of
// MERCHANTABILITY or FITNESS FOR A PARTICULAR PURPOSE. See the
// GNU Affero General Public License for more details.
//
// You should have received a copy of the GNU Affero General Public License
// along with this program. If not, see <http://www.gnu.org/licenses/>.

use std::cmp::Reverse;
use std::fmt;
use std::ops::Range;

use itertools::Itertools;
use quickwit_index_config::match_tag_field_name;
use quickwit_metastore::SplitMetadata;
use tracing::debug;

use crate::new_split_id;

pub enum MergeOperation {
    Merge {
        merge_split_id: String,
        splits: Vec<SplitMetadata>,
    },
    Demux {
        demux_split_ids: Vec<String>,
        splits: Vec<SplitMetadata>,
    },
}

impl MergeOperation {
    pub fn new_merge_operation(splits: Vec<SplitMetadata>) -> MergeOperation {
        MergeOperation::Merge {
            merge_split_id: new_split_id(),
            splits,
        }
    }

    pub fn splits(&self) -> &[SplitMetadata] {
        match self {
            MergeOperation::Merge { splits, .. } | MergeOperation::Demux { splits, .. } => {
                splits.as_slice()
            }
        }
    }
}

impl fmt::Debug for MergeOperation {
    fn fmt(&self, f: &mut fmt::Formatter<'_>) -> fmt::Result {
        match self {
            MergeOperation::Merge {
                merge_split_id: split_id,
                splits,
            } => {
                write!(f, "Merge(merged_split_id={},splits=[", split_id)?;
                for split in splits {
                    write!(f, "{},", &split.split_id)?;
                }
                write!(f, "])")?;
            }
            MergeOperation::Demux {
                demux_split_ids,
                splits,
            } => {
                write!(f, "Merge(demux_splits=[")?;
                for split_id in demux_split_ids {
                    write!(f, "{},", split_id)?;
                }
                write!(f, "], input_splits=[")?;
                for split in splits {
                    write!(f, "{},", &split.split_id)?;
                }
                write!(f, "])")?;
            }
        }
        Ok(())
    }
}

/// A merge policy wraps the logic that decide what should be merged or demux.
/// The SplitMetadata must be extracted from the splits `Vec`.
///
/// It is called by the merge planner whenever a new split is added.
pub trait MergePolicy: Send + Sync + fmt::Debug {
    /// Returns the list of operations that should be performed either
    /// merge or demux operations.
    fn operations(&self, splits: &mut Vec<SplitMetadata>) -> Vec<MergeOperation>;
    /// A mature split is a split that won't undergo merge or demux operation in the future.
    fn is_mature(&self, split: &SplitMetadata) -> bool;
}

/// StableMultitenantMergePolicy is a rather naive implementation optimized
/// for splits produced by a rather stable stream of splits,
/// with incoming documents ordered more or less as expected time, so that splits are
/// time pruning is efficient out of the box.
///
/// The logic goes as follows.
/// Each splits has
/// - a number of documents
/// - a number of demux operations
/// - an end time
///
/// The policy first build the merge operations and then the demux operations if
/// a `demux_field_name` is present.
///
/// 1. Build merge operations
/// We start by sorting the splits by reverse date so that the most recent splits are
/// coming first.
/// We iterate through the splits and assign them to increasing levels.
/// Level 0 will receive `{split_i}` for i within `[0..l_0)`
/// ...
/// Level k will receive `{split_i}` for i within `[l_{k-1}..l_k)`
///
/// The limit at which we change level is simply defined as
/// `l_0 = 3 x self.min_level_num_docs`.
///
/// Assuming level N-1 has been built, level N is given by
/// `l_N = min(num_docs(split_l_{N_1})` * 3, self.max_merge_docs)`.
/// We stop once l_N = self.max_merge_docs is reached.
///
/// As a result, each level interval is at least 3 times larger than the previous one,
/// forming a logscale over the number of documents.
///
/// Because we stop merging splits reaching a size larger than if it would result in a size larger
/// than `target_num_docs`.
///
/// 2. Build demux operations if `demux_field_name` is present
/// We start by sorting the splits by date so that the oldest splits are first demuxed.
/// This will avoid leaving an old split alone that will be demuxed with younger splits
/// in the future.
///
/// The logic is simple: as long as we have more than `max_merge_docs * demux_factor` docs in
/// the splits candidates, we take splits until having `num docs >= max_merge_docs * demux_factor`,
/// build a demux operation with it, and loop.
#[derive(Clone, Debug)]
pub struct StableMultitenantWithTimestampMergePolicy {
    /// We never merge segments larger than this size.
    pub max_merge_docs: usize,
    pub min_level_num_docs: usize,
    pub merge_factor: usize,
    pub merge_factor_max: usize,
    pub demux_factor: usize,
    pub demux_field_name: Option<String>,
    pub merge_enabled: bool,
    pub demux_enabled: bool,
}

impl Default for StableMultitenantWithTimestampMergePolicy {
    fn default() -> Self {
        StableMultitenantWithTimestampMergePolicy {
            max_merge_docs: 10_000_000,
            min_level_num_docs: 100_000,
            merge_factor: 10,
            merge_factor_max: 12,
            demux_factor: 6,
            demux_field_name: None,
            merge_enabled: true,
            demux_enabled: false,
        }
    }
}

fn remove_matching_items<T, Pred: Fn(&T) -> bool>(items: &mut Vec<T>, predicate: Pred) -> Vec<T> {
    let mut matching_items = Vec::new();
    let mut i = 0;
    while i < items.len() {
        if predicate(&items[i]) {
            let matching_item = items.remove(i);
            matching_items.push(matching_item);
        } else {
            i += 1;
        }
    }
    matching_items
}

struct SplitShortDebug<'a>(&'a SplitMetadata);

impl<'a> fmt::Debug for SplitShortDebug<'a> {
    fn fmt(&self, f: &mut fmt::Formatter<'_>) -> fmt::Result {
        f.debug_struct("Split")
            .field("split_id", &self.0.split_id)
            .field("ndocs", &self.0.num_records)
            .finish()
    }
}

fn splits_short_debug(splits: &[SplitMetadata]) -> Vec<SplitShortDebug> {
    splits.iter().map(|split| SplitShortDebug(split)).collect()
}

impl MergePolicy for StableMultitenantWithTimestampMergePolicy {
    fn operations(&self, splits: &mut Vec<SplitMetadata>) -> Vec<MergeOperation> {
        let original_num_splits = splits.len();
        let mut operations = self.merge_operations(splits);
        operations.append(&mut self.demux_operations(splits));
        debug_assert_eq!(
            original_num_splits,
            operations.iter().map(|op| op.splits().len()).sum::<usize>() + splits.len(),
            "The merge policy is supposed to keep the number of splits."
        );
        operations
    }

    fn is_mature(&self, split: &SplitMetadata) -> bool {
        self.is_mature_for_merge(split) && self.is_mature_for_demux(split)
    }
}

#[derive(Clone, Copy, Eq, PartialEq)]
enum MergeCandidateSize {
    /// The split candidate is too small to be considered for execution.
    TooSmall,
    /// The split candidate is good to go.
    ValidSplit,
    /// We should not add an extra split in this candidate.
    /// This can happen for any of the two following reasons:
    /// - the number of splits involved already reached `merge_factor_max`.
    /// - the overall number of docs that will end up in the merged segment already
    /// exceeds `max_merge_docs`.
    OneMoreSplitWouldBeTooBig,
}

impl StableMultitenantWithTimestampMergePolicy {
    /// A mature split for merge is a split that won't undergo merge operation in the future.
    fn is_mature_for_merge(&self, split: &SplitMetadata) -> bool {
        // Once a split has been demuxed, we don't want to merge it even in the
        // case where its number of docs is under `max_merge_docs`.
        split.num_records >= self.max_merge_docs || split.demux_num_ops > 0
    }

    /// A mature split for demux is a split that won't undergo demux operation in the future.
    /// Maturity is reached when the split met one of this condition:
    /// - has already been demuxed (split.demux_generation > 0).
    /// - has less than one demux value in the tags set. Demux is useful only if we can demux at
    ///   least 2 values...
    /// - has less than `max_merge_docs` as we don't want to demux splits too small
    /// - has to many `num docs >= self.max_merge_docs * self.max_merge_docs`. A split normally has
    ///   size less than `2 * max_merge_docs`. As `max_merge_docs` can change through time, we must
    ///   protect against too big splits as it will break the building of demux operations, see
    ///   [`build_first_demux_operation`].
    fn is_mature_for_demux(&self, split: &SplitMetadata) -> bool {
        let demux_field_name = if let Some(demux_field_name) = self.demux_field_name.as_ref() {
            demux_field_name
        } else {
            // All splits are considered mature if there is no demux field as no
            // split will be demuxed.
            return true;
        };
        if split.num_records >= self.demux_factor * self.max_merge_docs {
            return true;
        }
        let split_tags_contains_less_than_2_demux_values = split
            .tags
            .iter()
            .filter(|tag| match_tag_field_name(demux_field_name, tag))
            .count()
            < 2;
        split_tags_contains_less_than_2_demux_values
            || (split.num_records < self.max_merge_docs || split.demux_num_ops > 0)
    }

    fn merge_operations(&self, splits: &mut Vec<SplitMetadata>) -> Vec<MergeOperation> {
        if !self.merge_enabled || splits.is_empty() {
            return Vec::new();
        }
        // First we isolate splits that are mature.
        let splits_not_for_merge =
            remove_matching_items(splits, |split| self.is_mature_for_merge(split));

        let mut merge_operations: Vec<MergeOperation> = Vec::new();
        // We stable sort the splits, most recent first.
        splits.sort_by_key(|split| {
            let time_end = split
                .time_range
                .as_ref()
                .map(|time_range| Reverse(*time_range.end()));
            (time_end, split.num_records)
        });
        debug!(splits=?splits_short_debug(&splits[..]), "merge-policy-run");

        // Splits should naturally have an increasing num_merge
        let split_levels = self.build_split_levels(splits);
        for split_range in split_levels.into_iter().rev() {
            debug!(splits=?splits_short_debug(&splits[split_range.clone()]));
            if let Some(merge_range) = self.merge_candidate_from_level(splits, split_range) {
                debug!(merge_range=?merge_range, "merge-candidate");
                let splits_in_merge: Vec<SplitMetadata> = splits.drain(merge_range).collect();
                let merge_operation = MergeOperation::new_merge_operation(splits_in_merge);
                merge_operations.push(merge_operation);
            } else {
                debug!("no-merge");
            }
        }
        splits.extend(splits_not_for_merge);
        merge_operations
    }

    /// This function builds demux operations for splits that have >= `max_merge_docs` and
    /// < `max_merge_docs * demux_factor` and have been demux less than `max-demux_generation`
    /// times.
    /// We might authorize several demuxing in the future.
    fn demux_operations(&self, splits: &mut Vec<SplitMetadata>) -> Vec<MergeOperation> {
        if !self.demux_enabled || self.demux_field_name.is_none() || splits.is_empty() {
            return Vec::new();
        }
        // First we isolate splits which are mature.
        // We will append them at the end.
        let excluded_splits =
            remove_matching_items(splits, |split| self.is_mature_for_demux(split));

        let mut merge_operations: Vec<MergeOperation> = Vec::new();
        // Stable sort the splits, old first. We want old splits to be demuxed first
        // and leave recent splits to be demuxed later, demux might benefit from
        // this time consistency.
        splits.sort_by_key(|split| {
            split
                .time_range
                .as_ref()
                .map(|time_range| *time_range.end())
        });
        merge_operations.append(&mut self.build_first_demux_operation(splits));
        splits.extend(excluded_splits);
        merge_operations
    }

    /// This function builds demux operations for splits that have >= `max_merge_docs` and
    /// < `max_merge_docs * demux_factor` and have been demux less than `max-demux_generation`
    /// times.
    /// The logic is simple: as long as we have more than `max_merge_docs * demux_factor` docs in
    /// the given splits, we take splits until having `num docs >= max_merge_docs * demux_factor`,
    /// build a demux operation with it, and loop.
    pub(crate) fn build_first_demux_operation(
        &self,
        splits: &mut Vec<SplitMetadata>,
    ) -> Vec<MergeOperation> {
        assert!(self.demux_factor > 1, "Demux factor must be > 1");
        assert!(
            splits.iter().all(|split| split.demux_num_ops == 0),
            "All splits are expected to have never been demuxed."
        );
        assert!(
            splits
                .iter()
                .all(|split| split.num_records < self.max_merge_docs * self.demux_factor),
            "Each split size must satisfy `max_merge_docs <= size < demux_factor * max_merge_docs`"
        );
        let mut total_num_docs_left: usize = splits.iter().map(|split| split.num_records).sum();
        if splits.is_empty() || total_num_docs_left < self.demux_factor * self.max_merge_docs {
            return Vec::new();
        }
        let mut operations = Vec::new();
        while !splits.is_empty() && total_num_docs_left >= self.demux_factor * self.max_merge_docs {
            let mut end_split_idx = 0;
            let mut num_docs_to_demux = 0;
            for (split_idx, split) in splits.iter().enumerate().take(self.demux_factor) {
                num_docs_to_demux += split.num_records;
                if num_docs_to_demux >= self.demux_factor * self.max_merge_docs {
                    end_split_idx = split_idx;
                    break;
                }
            }
            assert!(
                end_split_idx > 0,
                "Impossible state with splits.len() > 0 and total docs > demux factor * max merge \
                 docs. This should never happened."
            );
            let splits_for_demux: Vec<SplitMetadata> = splits.drain(0..end_split_idx + 1).collect();
            total_num_docs_left -= num_docs_to_demux;
            let merge_operation = MergeOperation::Demux {
                demux_split_ids: (0..self.demux_factor).map(|_| new_split_id()).collect_vec(),
                splits: splits_for_demux,
            };
            operations.push(merge_operation);
        }
        operations
    }

    /// This function groups splits in levels.
    ///
    /// It assumes that splits are almost sorted by their increasing size,
    /// but should behave decently (not create too many levels) if they are not.
    ///
    /// All splits are required to have a number of records lower than
    /// `self.max_merge_docs`
    pub(crate) fn build_split_levels(&self, splits: &[SplitMetadata]) -> Vec<Range<usize>> {
        assert!(
            splits
                .iter()
                .all(|split| split.num_records < self.max_merge_docs),
            "All splits are expected to be smaller than `max_merge_docs`."
        );
        if splits.is_empty() {
            return Vec::new();
        }

        let mut split_levels: Vec<Range<usize>> = Vec::new();
        let mut current_level_start_ord = 0;
        let mut current_level_max_docs = (splits[0].num_records * 3).max(self.min_level_num_docs);

        let mut levels = vec![(0..current_level_max_docs)]; // for logging only
        for (split_ord, split) in splits.iter().enumerate() {
            if split.num_records >= current_level_max_docs {
                split_levels.push(current_level_start_ord..split_ord);
                current_level_start_ord = split_ord;
                current_level_max_docs = 3 * split.num_records;
                levels.push(split.num_records..current_level_max_docs)
            }
        }
        debug!(levels=?levels);
        split_levels.push(current_level_start_ord..splits.len());
        split_levels
    }

    /// Given splits tries to select a subrange of level_range that would be a good merge candidate.
    fn merge_candidate_from_level(
        &self,
        splits: &[SplitMetadata],
        level_range: Range<usize>,
    ) -> Option<Range<usize>> {
        let merge_candidate_end = level_range.end;
        let mut merge_candidate_start = merge_candidate_end;
        for split_ord in level_range.rev() {
            if self.merge_candidate_size(&splits[merge_candidate_start..merge_candidate_end])
                == MergeCandidateSize::OneMoreSplitWouldBeTooBig
            {
                break;
            }
            merge_candidate_start = split_ord;
        }
        if self.merge_candidate_size(&splits[merge_candidate_start..merge_candidate_end])
            == MergeCandidateSize::TooSmall
        {
            return None;
        }
        Some(merge_candidate_start..merge_candidate_end)
    }

    /// Returns `MergeCandidateSize` iff we should stop adding extra split into this
    /// merge candidate.
    fn merge_candidate_size(&self, splits: &[SplitMetadata]) -> MergeCandidateSize {
        // We don't perform merge with a single segment. We
        // may relax this in the future in order to compact deletes.
        if splits.len() <= 1 {
            return MergeCandidateSize::TooSmall;
        }

        // There are already enough splits in this merge.
        if splits.len() >= self.merge_factor_max {
            return MergeCandidateSize::OneMoreSplitWouldBeTooBig;
        }
        let num_docs_in_merge: usize = splits.iter().map(|split| split.num_records).sum();

        // The resulting split will exceed `max_merge_docs`.
        if num_docs_in_merge >= self.max_merge_docs {
            return MergeCandidateSize::OneMoreSplitWouldBeTooBig;
        }

        if splits.len() < self.merge_factor {
            return MergeCandidateSize::TooSmall;
        }

        MergeCandidateSize::ValidSplit
    }

    fn case_levels_given_growth_factor(&self, growth_factor: usize) -> Vec<usize> {
        assert!(self.min_level_num_docs > 0);
        assert!(self.merge_factor > 1);
        assert!(self.merge_factor_max >= self.merge_factor);
        assert!(self.max_merge_docs > self.min_level_num_docs);
        let mut levels_start_num_docs = vec![1];
        let mut level_end_doc = self.min_level_num_docs;
        while level_end_doc < self.max_merge_docs {
            levels_start_num_docs.push(level_end_doc);
            level_end_doc *= growth_factor;
        }
        levels_start_num_docs.push(self.max_merge_docs);
        levels_start_num_docs
    }

    pub fn max_num_splits_ideal_case(&self, num_docs: u64) -> usize {
        let levels = self.case_levels_given_growth_factor(self.merge_factor);
        self.max_num_splits_knowning_levels(num_docs, &levels, true)
    }

    pub fn max_num_splits_worst_case(&self, num_docs: u64) -> usize {
        let levels = self.case_levels_given_growth_factor(3);
        self.max_num_splits_knowning_levels(num_docs, &levels, false)
    }

    fn max_num_splits_knowning_levels(
        &self,
        mut num_docs: u64,
        levels: &[usize],
        sorted: bool,
    ) -> usize {
        assert!(is_sorted(levels));
        if num_docs == 0 {
            return 0;
        }
        let (&head, tail) = levels.split_first().unwrap();
        if num_docs < head as u64 {
            return 0;
        }
        let first_level_min_saturation_docs = if sorted {
            head * (self.merge_factor - 1)
        } else {
            head + (self.merge_factor - 2)
        };
        if tail.is_empty() || num_docs <= first_level_min_saturation_docs as u64 {
            return (num_docs as usize + head - 1) / head;
        }
        num_docs -= first_level_min_saturation_docs as u64;
        self.merge_factor - 1 + self.max_num_splits_knowning_levels(num_docs, tail, sorted)
    }
}

fn is_sorted(els: &[usize]) -> bool {
    els.windows(2).all(|w| w[0] <= w[1])
}

#[cfg(test)]
mod tests {
    use std::collections::HashSet;
    use std::iter::FromIterator;
    use std::ops::RangeInclusive;

    use super::*;

    fn create_splits(num_docs_vec: Vec<usize>) -> Vec<SplitMetadata> {
        let num_records_with_timestamp = num_docs_vec
            .into_iter()
            // we give the same timestamp to all of them and rely on stable sort to keep the split
            // order.
            .map(|num_records| (num_records, (1630563067..=1630564067)))
            .collect();
        create_splits_with_timestamps(num_records_with_timestamp)
    }

    fn create_splits_with_timestamps(
        num_docs_vec: Vec<(usize, RangeInclusive<i64>)>,
    ) -> Vec<SplitMetadata> {
        num_docs_vec
            .into_iter()
            .enumerate()
            .map(|(split_ord, (num_records, time_range))| SplitMetadata {
                split_id: format!("split_{:02}", split_ord),
                num_records,
                time_range: Some(time_range),
                ..Default::default()
            })
            .collect()
    }

    fn create_splits_with_tags(
        num_docs_vec: Vec<usize>,
        demux_field_name: &str,
        tag_counts: &[usize],
    ) -> Vec<SplitMetadata> {
        num_docs_vec
            .into_iter()
            .zip(tag_counts.iter())
            .enumerate()
            .map(|(split_ord, (num_records, &tag_count))| SplitMetadata {
                split_id: format!("split_{:02}", split_ord),
                num_records,
                tags: (0..tag_count)
                    .into_iter()
                    .map(|i| format!("{}:{}", demux_field_name, i))
                    .collect::<HashSet<_>>(),
                ..Default::default()
            })
            .collect()
    }

    #[test]
    fn test_split_is_mature_with_no_demux_field() {
        let merge_policy = StableMultitenantWithTimestampMergePolicy::default();
        // Split under max_merge_docs and demux_generation = 0 is not mature.
        let mut split = create_splits(vec![9_000_000]).into_iter().next().unwrap();
        assert!(!merge_policy.is_mature(&split));
        // Split under max_merge_docs and demux_generation = 1 is mature.
        split.demux_num_ops = 1;
        assert!(merge_policy.is_mature(&split));
        // Split with docs > max_merge_docs and demux_generation = 0 is mature.
        split.num_records = merge_policy.max_merge_docs + 1;
        split.demux_num_ops = 0;
        assert!(merge_policy.is_mature(&split));
        // Split with docs > max_merge_docs and demux_generation = 1 is mature.
        split.num_records = merge_policy.max_merge_docs + 1;
        split.demux_num_ops = 1;
        assert!(merge_policy.is_mature(&split));
    }

    #[test]
    fn test_split_is_mature_with_demux_field() {
        let merge_policy = StableMultitenantWithTimestampMergePolicy {
            demux_field_name: Some("demux_field".to_owned()),
            ..Default::default()
        };
        let mut split = create_splits(vec![9_000_000]).into_iter().next().unwrap();
        // Add a number of tags > 1 so that it can be a candidate for demux.
        let demux_tags = HashSet::from_iter(vec![
            "demux_field:1".to_string(),
            "demux_field:2".to_string(),
        ]);
        split.tags = demux_tags;
        // Good candidates for merge or demux.
        // Split under max_merge_docs and demux_generation = 0 is not mature.
        assert!(!merge_policy.is_mature(&split));
        // Split with docs >= max_merge_docs and demux_generation = 0 is not mature.
        split.num_records = merge_policy.max_merge_docs + 1;
        split.demux_num_ops = 0;
        assert!(!merge_policy.is_mature(&split));
        // Split with docs > max_merge_docs, demux_generation of 0 and wrong tags is also mature.
        split.num_records = 100;
        split.demux_num_ops = 1;
        assert!(merge_policy.is_mature(&split));

        // Mature splits.
        // Split under max_merge_docs and demux_generation = 1 is mature.
        split.num_records = 100;
        split.demux_num_ops = 1;
        assert!(merge_policy.is_mature(&split));
        // Split with docs > max_merge_docs and demux_generation = 1 is mature.
        split.num_records = merge_policy.max_merge_docs + 1;
        split.demux_num_ops = 1;
        assert!(merge_policy.is_mature(&split));
        // Split with num docs >= max_merge_docs * demux_factor is mature.
        split.num_records = merge_policy.demux_factor * merge_policy.max_merge_docs;
        split.demux_num_ops = 0;
        assert!(merge_policy.is_mature(&split));
        // Split with docs > max_merge_docs, demux_generation of 0 and wrong tags is also mature.
        let other_tags = HashSet::from_iter(vec![
            "other_field:1".to_string(),
            "other_field:2".to_string(),
        ]);
        split.tags = other_tags;
        split.num_records = merge_policy.max_merge_docs + 1;
        split.demux_num_ops = 0;
        assert!(merge_policy.is_mature(&split));
    }

    #[test]
    fn test_build_split_levels() {
        let merge_policy = StableMultitenantWithTimestampMergePolicy::default();
        let splits = Vec::new();
        let split_groups = merge_policy.build_split_levels(&splits);
        assert!(split_groups.is_empty());
    }

    #[test]
    fn test_stable_multitenant_merge_policy_build_split_simple() {
        let merge_policy = StableMultitenantWithTimestampMergePolicy::default();
        let splits = create_splits(vec![100_000, 100_000, 100_000, 800_000, 900_000]);
        let split_groups = merge_policy.build_split_levels(&splits);
        assert_eq!(&split_groups, &[0..3, 3..5]);
    }

    #[test]
    fn test_stable_multitenant_merge_policy_build_split_perfect_world() {
        let merge_policy = StableMultitenantWithTimestampMergePolicy::default();
        let splits = create_splits(vec![
            100_000, 100_000, 100_000, 100_000, 100_000, 100_000, 100_000, 100_000, 800_000,
            1_600_000,
        ]);
        let split_groups = merge_policy.build_split_levels(&splits);
        assert_eq!(&split_groups, &[0..8, 8..10]);
    }

    #[test]
    fn test_stable_multitenant_merge_policy_build_split_decreasing() {
        let merge_policy = StableMultitenantWithTimestampMergePolicy::default();
        let splits = create_splits(vec![
            100_000, 100_000, 100_000, 100_000, 100_000, 100_000, 100_000, 100_000, 800_000,
            100_000, 1_600_000,
        ]);
        let split_groups = merge_policy.build_split_levels(&splits);
        assert_eq!(&split_groups, &[0..8, 8..11]);
    }

    #[test]
    #[should_panic(expected = "All splits are expected to be smaller than `max_merge_docs`.")]
    fn test_stable_multitenant_merge_policy_build_split_panics_if_exceeding_max_merge_docs() {
        let merge_policy = StableMultitenantWithTimestampMergePolicy::default();
        let splits = create_splits(vec![11_000_000]);
        merge_policy.build_split_levels(&splits);
    }

    #[test]
    fn test_stable_multitenant_merge_policy_not_enough_splits() {
        let merge_policy = StableMultitenantWithTimestampMergePolicy::default();
        let mut splits = create_splits(vec![100; 7]);
        assert_eq!(splits.len(), 7);
        assert!(merge_policy.operations(&mut splits).is_empty());
    }

    #[test]
    fn test_stable_multitenant_merge_policy_just_enough_splits_for_a_merge() {
        let merge_policy = StableMultitenantWithTimestampMergePolicy::default();
        let mut splits = create_splits(vec![100; 10]);
        let mut merge_ops = merge_policy.operations(&mut splits);
        assert!(splits.is_empty());
        assert_eq!(merge_ops.len(), 1);
        let merge_op = merge_ops.pop().unwrap();
        let mut merge_segment_ids: Vec<String> = merge_op
            .splits()
            .iter()
            .map(|split| split.split_id.clone())
            .collect();
        merge_segment_ids.sort();
        assert!(matches!(merge_op, MergeOperation::Merge { .. }));
        assert_eq!(
            merge_segment_ids,
            &[
                "split_00", "split_01", "split_02", "split_03", "split_04", "split_05", "split_06",
                "split_07", "split_08", "split_09"
            ]
        );
    }

    #[test]
    fn test_stable_multitenant_merge_policy_many_splits_on_same_level() {
        let merge_policy = StableMultitenantWithTimestampMergePolicy::default();
        let mut splits = create_splits(vec![100; 13]);
        let mut merge_ops = merge_policy.operations(&mut splits);
        assert_eq!(splits.len(), 1);
        assert_eq!(splits[0].split_id, "split_00");
        assert_eq!(merge_ops.len(), 1);
        let merge_op = merge_ops.pop().unwrap();
        let mut merge_split_ids: Vec<String> = merge_op
            .splits()
            .iter()
            .map(|split| split.split_id.clone())
            .collect();
        merge_split_ids.sort();
        assert_eq!(
            merge_split_ids,
            &[
                "split_01", "split_02", "split_03", "split_04", "split_05", "split_06", "split_07",
                "split_08", "split_09", "split_10", "split_11", "split_12"
            ]
        );
        assert!(matches!(merge_op, MergeOperation::Merge { .. }));
    }

    #[test]
    fn test_stable_multitenant_merge_policy_splits_below_min_level() {
        let merge_policy = StableMultitenantWithTimestampMergePolicy::default();
        let mut splits = create_splits(vec![
            100, 1000, 10_000, 10_000, 10_000, 10_000, 10_000, 40_000, 40_000, 40_000,
        ]);
        let mut merge_ops = merge_policy.operations(&mut splits);
        assert_eq!(splits.len(), 0);
        assert_eq!(merge_ops.len(), 1);
        let merge_op = merge_ops.pop().unwrap();
        let mut merge_split_ids: Vec<String> = merge_op
            .splits()
            .iter()
            .map(|split| split.split_id.clone())
            .collect();
        merge_split_ids.sort();
        assert_eq!(
            merge_split_ids,
            &[
                "split_00", "split_01", "split_02", "split_03", "split_04", "split_05", "split_06",
                "split_07", "split_08", "split_09"
            ]
        );
        assert!(matches!(merge_op, MergeOperation::Merge { .. }));
    }

    #[test]
    fn test_stable_multitenant_merge_policy_splits_above_min_level() {
        let merge_policy = StableMultitenantWithTimestampMergePolicy::default();
        let mut splits = create_splits(vec![
            100_000, 1_000_000, 1_000_000, 1_000_000, 1_000_000, 1_000_000, 1_000_000, 1_000_000,
        ]);
        let merge_ops = merge_policy.operations(&mut splits);
        assert_eq!(splits.len(), 8);
        assert_eq!(merge_ops.len(), 0);
    }

    #[test]
    fn test_stable_multitenant_merge_policy_above_max_merge_docs_is_ignored() {
        let merge_policy = StableMultitenantWithTimestampMergePolicy::default();
        let mut splits = create_splits(vec![
            100_000, 100_000, 100_000, 100_000, 100_000,
            10_000_000, // this split should not interfere with the merging of other splits
            100_000, 100_000, 100_000, 100_000, 100_000,
        ]);
        let merge_ops = merge_policy.operations(&mut splits);
        assert_eq!(splits.len(), 1);
        assert_eq!(splits[0].num_records, 10_000_000);
        assert_eq!(merge_ops.len(), 1);
    }

    #[test]
    fn test_merge_policy_splits_too_large_are_ignored() {
        let merge_policy = StableMultitenantWithTimestampMergePolicy::default();
        let mut splits = create_splits(vec![9_999_999, 10_000_000]);
        let merge_ops = merge_policy.operations(&mut splits);
        assert_eq!(splits.len(), 2);
        assert_eq!(splits[0].num_records, 9_999_999);
        assert_eq!(splits[1].num_records, 10_000_000);
        assert!(merge_ops.is_empty());
    }

    #[test]
    fn test_merge_policy_splits_entire_level_reach_merge_max_doc() {
        let merge_policy = StableMultitenantWithTimestampMergePolicy::default();
        let mut splits = create_splits(vec![5_000_000, 5_000_000]);
        let merge_ops = merge_policy.operations(&mut splits);
        assert!(splits.is_empty());
        assert_eq!(merge_ops.len(), 1);
        assert!(matches!(merge_ops[0], MergeOperation::Merge { .. }));
        assert_eq!(merge_ops[0].splits().len(), 2);
    }

    #[test]
    fn test_merge_policy_last_merge_can_have_a_lower_merge_factor() {
        let merge_policy = StableMultitenantWithTimestampMergePolicy::default();
        let mut splits = create_splits(vec![9_999_997, 9_999_998, 9_999_999]);
        let merge_ops = merge_policy.operations(&mut splits);
        assert_eq!(splits.len(), 1);
        assert_eq!(splits[0].num_records, 9_999_997);
        assert_eq!(merge_ops.len(), 1);
        assert!(matches!(merge_ops[0], MergeOperation::Merge { .. }));
        assert_eq!(merge_ops[0].splits().len(), 2);
    }

    #[test]
    fn test_merge_policy_no_merge_with_only_one_split() {
        let merge_policy = StableMultitenantWithTimestampMergePolicy::default();
        let mut splits = create_splits(vec![9_999_999]);
        let merge_ops = merge_policy.operations(&mut splits);
        assert_eq!(splits.len(), 1);
        assert_eq!(splits[0].num_records, 9_999_999);
        assert!(merge_ops.is_empty());
    }

    #[test]
    fn test_stable_multitenant_merge_policy_max_num_splits_worst_case() {
        let merge_policy = StableMultitenantWithTimestampMergePolicy::default();
        assert_eq!(merge_policy.max_num_splits_worst_case(99), 9);
        assert_eq!(merge_policy.max_num_splits_worst_case(1_000_000), 27);
        assert_eq!(merge_policy.max_num_splits_worst_case(2_000_000), 36);
        assert_eq!(merge_policy.max_num_splits_worst_case(3_000_000), 36);
        assert_eq!(merge_policy.max_num_splits_worst_case(4_000_000), 36);
        assert_eq!(merge_policy.max_num_splits_worst_case(5_000_000), 45);
        assert_eq!(merge_policy.max_num_splits_worst_case(7_000_000), 45);
        assert_eq!(merge_policy.max_num_splits_worst_case(10_000_000), 45);
        assert_eq!(merge_policy.max_num_splits_worst_case(20_000_000), 54);
        assert_eq!(merge_policy.max_num_splits_worst_case(100_000_000), 63);
        assert_eq!(merge_policy.max_num_splits_worst_case(1_000_000_000), 153);
    }

    #[test]
    fn test_stable_multitenant_merge_policy_max_num_splits_ideal_case() {
        let merge_policy = StableMultitenantWithTimestampMergePolicy::default();
        assert_eq!(merge_policy.max_num_splits_ideal_case(1_000_000), 18);
        assert_eq!(merge_policy.max_num_splits_ideal_case(99), 9);
        assert_eq!(merge_policy.max_num_splits_ideal_case(2_000_000), 20);
        assert_eq!(merge_policy.max_num_splits_ideal_case(3_000_000), 21);
        assert_eq!(merge_policy.max_num_splits_ideal_case(4_000_000), 22);
        assert_eq!(merge_policy.max_num_splits_ideal_case(5_000_000), 23);
        assert_eq!(merge_policy.max_num_splits_ideal_case(7_000_000), 25);
        assert_eq!(merge_policy.max_num_splits_ideal_case(10_000_000), 27);
        assert_eq!(merge_policy.max_num_splits_ideal_case(100_000_000), 37);
        assert_eq!(merge_policy.max_num_splits_ideal_case(1_000_000_000), 127);
    }

    #[test]
    fn test_demux_one_operation_and_filter_out_irrelevant_splits() {
        let demux_field_name = "demux_field_name";
        let merge_policy = StableMultitenantWithTimestampMergePolicy {
            max_merge_docs: 10_000_000,
            min_level_num_docs: 100_000,
            merge_factor: 10,
            merge_factor_max: 12,
            demux_factor: 6,
            demux_field_name: Some(demux_field_name.to_string()),
            merge_enabled: true,
            demux_enabled: true,
        };
        let mut demux_candidates = create_splits_with_tags(
            vec![
                10_000_000, 10_000_000, 12_000_000, 14_000_000, 10_000_000, 10_000_001, 10_000_002,
                10_000_004, 10_000_005, 60_000_000,
            ],
            demux_field_name,
            &[0, 1, 2, 3, 3, 4, 5, 6, 10],
        );
        let mut other_splits =
            create_splits_with_tags(vec![10_000_000], "other_demux_field_name", &[5]);
        demux_candidates.append(&mut other_splits);
        let merge_ops = merge_policy.demux_operations(&mut demux_candidates);
        assert_eq!(demux_candidates.len(), 4);
        assert_eq!(merge_ops.len(), 1);
        assert!(matches!(merge_ops[0], MergeOperation::Demux { .. }));
        assert_eq!(merge_ops[0].splits().len(), 6);
    }

    #[test]
    fn test_demux_one_operation_with_1_normal_splits_and_1_huge_splits_() {
        let demux_field_name = "demux_field_name";
        let merge_policy = StableMultitenantWithTimestampMergePolicy {
            demux_field_name: Some(demux_field_name.to_string()),
            ..Default::default()
        };
        let mut demux_candidates = create_splits_with_tags(
            vec![50_000_000, 10_000_000, 12_000_000],
            demux_field_name,
            &[2, 2, 2],
        );
        let merge_ops = merge_policy.demux_operations(&mut demux_candidates);
        assert_eq!(demux_candidates.len(), 1);
        assert_eq!(demux_candidates[0].split_id, "split_02");
        assert_eq!(merge_ops.len(), 1);
        assert!(matches!(merge_ops[0], MergeOperation::Demux { .. }));
        assert_eq!(merge_ops[0].splits().len(), 2);
    }

    #[test]
    fn test_should_ignore_demux_operation_with_1_huge_split() {
        let demux_field_name = "demux_field_name";
        let merge_policy = StableMultitenantWithTimestampMergePolicy {
            demux_field_name: Some(demux_field_name.to_string()),
            ..Default::default()
        };
        let mut demux_candidates =
            create_splits_with_tags(vec![60_000_000], demux_field_name, &[2]);
        let merge_ops = merge_policy.demux_operations(&mut demux_candidates);
        assert_eq!(demux_candidates.len(), 1);
        assert_eq!(merge_ops.len(), 0);
    }

    #[test]
    fn test_demux_two_operations() {
        let demux_field_name = "demux_field_name";
        let merge_policy = StableMultitenantWithTimestampMergePolicy {
            demux_field_name: Some(demux_field_name.to_string()),
<<<<<<< HEAD
            ..Default::default()
=======
            merge_enabled: true,
            demux_enabled: true,
>>>>>>> 6d021386
        };
        let mut splits = create_splits_with_tags(
            vec![
                19_999_999, 19_999_999, 10_000_000, 10_000_001, 10_000_002, 10_000_004, 10_000_005,
                19_999_999, 19_999_999, 10_000_000, 10_000_001, 10_000_002, 10_000_004, 10_000_005,
            ],
            demux_field_name,
            &[5, 5, 5, 5, 5, 5, 5, 5, 5, 5, 5, 5, 5, 5],
        );
        let merge_ops = merge_policy.demux_operations(&mut splits);
        assert_eq!(splits.len(), 5);
        assert_eq!(merge_ops.len(), 2);
        assert!(matches!(merge_ops[0], MergeOperation::Demux { .. }));
        assert!(matches!(merge_ops[1], MergeOperation::Demux { .. }));
        assert_eq!(merge_ops[0].splits().len(), 5);
        assert_eq!(merge_ops[1].splits().len(), 4);
    }

    #[test]
    fn test_stable_multitenant_merge_policy_merge_not_enabled() {
        let merge_policy = StableMultitenantWithTimestampMergePolicy {
            merge_enabled: false,
            ..Default::default()
        };
        let mut splits = create_splits(vec![100; 10]);
        let merge_ops = merge_policy.operations(&mut splits);
        assert_eq!(splits.len(), 10);
        assert_eq!(merge_ops.len(), 0);
    }

    #[test]
    fn test_stable_multitenant_merge_policy_demux_not_enabled() {
        let demux_field_name = "demux_field_name";
        let merge_policy = StableMultitenantWithTimestampMergePolicy {
            demux_field_name: Some(demux_field_name.to_string()),
            demux_enabled: false,
            ..Default::default()
        };
        let mut splits = create_splits_with_tags(vec![10_000_000; 10], demux_field_name, &[10; 10]);
        let merge_ops = merge_policy.demux_operations(&mut splits);
        assert_eq!(merge_ops.len(), 0);
    }
}<|MERGE_RESOLUTION|>--- conflicted
+++ resolved
@@ -913,10 +913,11 @@
     }
 
     #[test]
-    fn test_demux_one_operation_with_1_normal_splits_and_1_huge_splits_() {
+    fn test_demux_one_operation_with_1_normal_splits_and_1_huge_splits() {
         let demux_field_name = "demux_field_name";
         let merge_policy = StableMultitenantWithTimestampMergePolicy {
             demux_field_name: Some(demux_field_name.to_string()),
+            demux_enabled: true,
             ..Default::default()
         };
         let mut demux_candidates = create_splits_with_tags(
@@ -951,12 +952,9 @@
         let demux_field_name = "demux_field_name";
         let merge_policy = StableMultitenantWithTimestampMergePolicy {
             demux_field_name: Some(demux_field_name.to_string()),
-<<<<<<< HEAD
-            ..Default::default()
-=======
             merge_enabled: true,
             demux_enabled: true,
->>>>>>> 6d021386
+            ..Default::default()
         };
         let mut splits = create_splits_with_tags(
             vec![
