--- conflicted
+++ resolved
@@ -25,15 +25,11 @@
 quickwit-index-config = {path = "../quickwit-index-config", features=["testsuite"]}
 quickwit-metastore = {path = "../quickwit-metastore" }
 quickwit-storage = { version = "0.1.0", path = "../quickwit-storage" }
-<<<<<<< HEAD
 rdkafka = { version = "0.26", default-features = false, features = ["tokio", "libz", "ssl", "cmake-build"], optional = true }
 openssl = { version = "0.10.36", default-features = false, optional = true}
 libz-sys = {version = "1.1.3", optional = true}
-=======
-rdkafka = { version = "0.26", features = ["cmake-build", "ssl"], optional = true }
 rusoto_core = { version = "0.47", default-features = false, features = ["rustls"], optional = true }
 rusoto_kinesis = { version = "0.47", default-features = false, features = ["rustls"], optional = true }
->>>>>>> b6c26d31
 serde = "1"
 serde_json = "1"
 tantivy = { git= "https://github.com/quickwit-inc/tantivy", rev="ff631ec", default-features=false, features = ["mmap", "lz4-compression"] }
@@ -47,14 +43,10 @@
 
 [features]
 kafka = ["rdkafka"]
-<<<<<<< HEAD
 kafka-broker-external-service = []
 vendored-kafka = ["kafka", "libz-sys/static", "openssl/vendored"]
-=======
-kafka-external-service = []
 kinesis = ["rusoto_core", "rusoto_kinesis"]
 kinesis-external-service = []
->>>>>>> b6c26d31
 
 [dev-dependencies]
 bytes = "1"
