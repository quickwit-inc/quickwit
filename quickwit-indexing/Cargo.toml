[package]
name = "quickwit-indexing"
version = "0.3.1"
authors = ["Quickwit, Inc. <hello@quickwit.io>"]
edition = "2021"
license = "AGPL-3.0-or-later" # For a commercial, license, contact hello@quickwit.io
description = "Quickwit indexing"
repository = "https://github.com/quickwit-oss/quickwit"
homepage = "https://quickwit.io/"
documentation = "https://quickwit.io/docs/"

[dependencies]
anyhow = "1"
arc-swap = "1.4"
async-trait = "0.1"
backoff = { version = "0.4", features = ["tokio"] }
byte-unit = { version = "4", default-features = false, features = ["serde"] }
fail = "0.5"
flume = "0.10"
futures = "0.3"
itertools = "0.10.3"
libz-sys = { version = "1.1.3", optional = true }
once_cell = "1"
openssl = { version = "0.10.36", default-features = false, optional = true }
quickwit-actors = { version = "0.3.1", path = "../quickwit-actors" }
quickwit-aws = { version = "0.3.1", path = "../quickwit-aws" }
quickwit-common = { version = "0.3.1", path = "../quickwit-common" }
quickwit-config = { version = "0.3.1", path = "../quickwit-config" }
quickwit-directories = { version = "0.3.1", path = "../quickwit-directories" }
quickwit-doc-mapper = { version = "0.3.1", path = "../quickwit-doc-mapper", features = [
  "testsuite"
] }
quickwit-ingest-api = { path = "../quickwit-ingest-api", version = "0.3.0" }
quickwit-metastore = { version = "0.3.1", path = "../quickwit-metastore" }
quickwit-proto = { path = "../quickwit-proto", version = "0.3.0" }
quickwit-storage = { version = "0.3.1", path = "../quickwit-storage" }
rdkafka = { version = "0.28", default-features = false, features = [
  "tokio",
  "libz",
  "ssl",
  "cmake-build"
], optional = true }
rusoto_core = { version = "0.48", default-features = false, features = [
  "rustls"
], optional = true }
rusoto_kinesis = { version = "0.48", default-features = false, features = [
  "rustls"
], optional = true }
serde = "1"
serde_json = "1"
serde_yaml = "0.8"
<<<<<<< HEAD
tantivy = { git = "https://github.com/quickwit-oss/tantivy/", rev = "5750224", default-features = false, features = [
=======
tantivy = { git = "https://github.com/quickwit-oss/tantivy/", rev = "2406d92", default-features = false, features = [
>>>>>>> cbf8cd0e
  "mmap",
  "lz4-compression",
  "zstd-compression",
  "quickwit"
] }
tempfile = "3.3"
thiserror = "1"
time = { version = "0.3.9", features = ["std"] }
tokio = { version = "1", features = ["sync"] }
tokio-stream = "0.1"
tracing = "0.1.29"
ulid = "0.6"

[features]
kafka = ["rdkafka"]
kafka-broker-tests = []
vendored-kafka = ["kafka", "libz-sys/static", "openssl/vendored"]
kinesis = ["rusoto_core", "rusoto_kinesis", "quickwit-aws/kinesis"]
kinesis-localstack-tests = []

[dev-dependencies]
bytes = "1"
mockall = "0.11"
proptest = "1"
quickwit-common = { version = "0.3.1", path = "../quickwit-common" }
quickwit-metastore = { version = "0.3.1", path = "../quickwit-metastore", features = [
  "testsuite"
] }
quickwit-storage = { version = "0.3.1", path = "../quickwit-storage", features = [
  "testsuite"
] }
rand = "0.8"
tempfile = "3"

[[test]]
name = "failpoints"
path = "failpoints/mod.rs"
required-features = ["fail/failpoints"]<|MERGE_RESOLUTION|>--- conflicted
+++ resolved
@@ -49,11 +49,7 @@
 serde = "1"
 serde_json = "1"
 serde_yaml = "0.8"
-<<<<<<< HEAD
-tantivy = { git = "https://github.com/quickwit-oss/tantivy/", rev = "5750224", default-features = false, features = [
-=======
 tantivy = { git = "https://github.com/quickwit-oss/tantivy/", rev = "2406d92", default-features = false, features = [
->>>>>>> cbf8cd0e
   "mmap",
   "lz4-compression",
   "zstd-compression",
