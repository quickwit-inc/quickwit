--- conflicted
+++ resolved
@@ -93,12 +93,8 @@
 
     let split_store = IndexingSplitStore::create_with_no_local_store(storage);
     let deletion_stats =
-<<<<<<< HEAD
-        delete_splits_with_files(index_id, split_store, metastore.clone(), splits_to_delete)
-=======
-        delete_splits_with_files(index_id, storage, metastore.clone(), splits_to_delete, None)
->>>>>>> 0fb049f2
-            .await?;
+        delete_splits_with_files(index_id, split_store, metastore.clone(), splits_to_delete, None)
+        .await?;
     metastore.delete_index(index_id).await?;
     Ok(deletion_stats.deleted_entries)
 }
@@ -124,13 +120,9 @@
     let storage = storage_resolver.resolve(&index_uri)?;
     let split_store = IndexingSplitStore::create_with_no_local_store(storage);
 
-<<<<<<< HEAD
-    let deletion_stats =
-        run_garbage_collect(index_id, split_store, metastore, grace_period, dry_run).await?;
-=======
     let deletion_stats = run_garbage_collect(
         index_id,
-        storage,
+        split_store,
         metastore,
         grace_period,
         // deletion_grace_period of zero, so that a cli call directly deletes splits after marking
@@ -140,7 +132,6 @@
         None,
     )
     .await?;
->>>>>>> 0fb049f2
     if dry_run {
         Ok(deletion_stats.candidate_entries)
     } else {
@@ -175,11 +166,7 @@
         .await?;
 
     let garbage_removal_result =
-<<<<<<< HEAD
-        delete_splits_with_files(index_id, split_store, metastore.clone(), splits).await;
-=======
-        delete_splits_with_files(index_id, storage, metastore.clone(), splits, None).await;
->>>>>>> 0fb049f2
+        delete_splits_with_files(index_id, split_store, metastore.clone(), splits, None).await;
     if garbage_removal_result.is_err() {
         warn!(metastore_uri = %metastore.uri(), "All split files could not be removed during garbage collection.");
     }
