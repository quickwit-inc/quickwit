--- conflicted
+++ resolved
@@ -131,19 +131,11 @@
     type Err = &'static str;
 
     fn from_str(input: &str) -> Result<SplitState, Self::Err> {
-<<<<<<< HEAD
         match input.to_lowercase().as_str() {
-            "new" => Ok(SplitState::New),
             "staged" => Ok(SplitState::Staged),
             "published" => Ok(SplitState::Published),
             "scheduledfordeletion" => Ok(SplitState::ScheduledForDeletion),
-=======
-        match input {
-            "Staged" => Ok(SplitState::Staged),
-            "Published" => Ok(SplitState::Published),
-            "ScheduledForDeletion" => Ok(SplitState::ScheduledForDeletion),
-            "New" => Ok(SplitState::Staged), // Deprecated
->>>>>>> 76e943da
+            "new" => Ok(SplitState::Staged), // Deprecated
             _ => Err("Unknown split state"),
         }
     }
