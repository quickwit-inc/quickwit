--- conflicted
+++ resolved
@@ -102,18 +102,9 @@
 
 #[async_trait]
 impl MetastoreFactory for FileBackedMetastoreFactory {
-<<<<<<< HEAD
-    async fn resolve(&self, uri: &str) -> Result<Arc<dyn Metastore>, MetastoreResolverError> {
-        let (uri_stripped, polling_interval_opt) = extract_polling_interval_from_uri(uri);
-        // The Uri has the benefit of canonicalizing our path.
-        let uri = quickwit_common::uri::Uri::try_new(&uri_stripped).map_err(|parse_uri_err| {
-            MetastoreResolverError::InvalidUri(format!("Invalid URI: {}. {:?}", uri, parse_uri_err))
-        })?;
-=======
     async fn resolve(&self, uri: &Uri) -> Result<Arc<dyn Metastore>, MetastoreResolverError> {
         let (uri_stripped, polling_interval_opt) = extract_polling_interval_from_uri(uri.as_str());
         let uri = Uri::new(uri_stripped);
->>>>>>> a5f87be9
         if let Some(metastore) = self.get_from_cache(&uri).await {
             debug!("using metastore from cache");
             return Ok(metastore);
