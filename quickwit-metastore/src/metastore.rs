/*
    Quickwit
    Copyright (C) 2021 Quickwit Inc.

    Quickwit is offered under the AGPL v3.0 and as commercial software.
    For commercial licensing, contact us at hello@quickwit.io.

    AGPL:
    This program is free software: you can redistribute it and/or modify
    it under the terms of the GNU Affero General Public License as
    published by the Free Software Foundation, either version 3 of the
    License, or (at your option) any later version.

    This program is distributed in the hope that it will be useful,
    but WITHOUT ANY WARRANTY; without even the implied warranty of
    MERCHANTABILITY or FITNESS FOR A PARTICULAR PURPOSE.  See the
    GNU Affero General Public License for more details.

    You should have received a copy of the GNU Affero General Public License
    along with this program.  If not, see <http://www.gnu.org/licenses/>.
*/

pub mod single_file_metastore;

use std::fmt::Debug;
use std::ops::{Range, RangeInclusive};
use std::{collections::HashMap, sync::Arc};

use async_trait::async_trait;
use chrono::Utc;
use quickwit_index_config::IndexConfig;
use quickwit_storage::BundleStorageOffsets;
use serde::{Deserialize, Serialize};

use crate::checkpoint::{Checkpoint, CheckpointDelta};
use crate::MetastoreResult;

/// An index metadata carries all meta data about an index.
#[derive(Clone, Debug, Serialize, Deserialize)]
pub struct IndexMetadata {
    /// Index ID. The index ID identifies the index when querying the metastore.
    pub index_id: String,
    /// Index URI. The index URI defines the location of the storage that contains the
    /// split files.
    pub index_uri: String,
    /// The config used for this index.
    pub index_config: Arc<dyn IndexConfig>,
    /// Checkpoint relative to a source. It express up to where documents have been indexed.
    pub checkpoint: Checkpoint,
}

/// Carries split and bundle offsets for single read metadata.
#[derive(Clone, Eq, PartialEq, Default, Debug, Serialize, Deserialize)]
pub struct BundleAndSplitMetadata {
    /// A split metadata carries all meta data about a split.
    pub split_metadata: SplitMetadata,
    /// Contains hotcache and footer offset used for single reads of hotcache and footer.
    pub bundle_offsets: BundleStorageOffsets,
}

/// A split metadata carries all meta data about a split.
#[derive(Clone, Eq, PartialEq, Default, Debug, Serialize, Deserialize)]
pub struct SplitMetadata {
    /// Split ID. Joined with the index URI (<index URI>/<split ID>), this ID
    /// should be enough to uniquely identify a split.
    /// In reality, some information may be implicitly configured
    /// in the storage URI resolver: for instance, the Amazon S3 region.
    pub split_id: String,

    /// Number of records (or documents) in the split.
    pub num_records: usize,

    /// Sum of the size (in bytes) of the documents in this split.
    ///
    /// Note this is not the split file size. It is the size of the original
    /// JSON payloads.
    pub size_in_bytes: u64,

    /// The bundle offsets. Used for single read of hotcache and bundle footer.
    pub bundle_offsets: BundleStorageOffsets,

    /// If a timestamp field is available, the min / max timestamp in the split.
    pub time_range: Option<RangeInclusive<i64>>,

    /// Number of merges this segment has been subjected to during its lifetime.
    pub generation: usize,

    /// The state of the split. This is the only mutable attribute of the split.
    pub split_state: SplitState,

    /// Timestamp for tracking when the split state was last modified.
    pub update_timestamp: i64,

    /// A list of tags for categorizing and searching group of splits.
    pub tags: Vec<String>,
}

impl SplitMetadata {
    /// Creates a new instance of split metadata.
    pub fn new(split_id: String) -> Self {
        Self {
            split_id,
            split_state: SplitState::New,
            num_records: 0,
            size_in_bytes: 0,
            bundle_offsets: BundleStorageOffsets::default(),
            time_range: None,
            generation: 0,
            update_timestamp: Utc::now().timestamp(),
            tags: vec![],
        }
    }
}

/// A split state.
#[derive(Clone, Debug, Serialize, Deserialize, PartialEq, Eq)]
pub enum SplitState {
    /// The split is newly created.
    New,

    /// The split is almost ready. Some of its files may have been uploaded in the storage.
    Staged,

    /// The split is ready and published.
    Published,

    /// The split is scheduled for deletion.
    ScheduledForDeletion,
}

impl Default for SplitState {
    fn default() -> Self {
        Self::New
    }
}

/// A MetadataSet carries an index metadata and its split metadata.
#[derive(Clone, Debug, Serialize, Deserialize)]
pub struct MetadataSet {
    /// Metadata specific to the index.
    pub index: IndexMetadata,
    /// List of splits belonging to the index.
    pub splits: HashMap<String, BundleAndSplitMetadata>,
}

/// Metastore meant to manage Quickwit's indexes and their splits.
///
/// Quickwit needs a way to ensure that we can cleanup unused files,
/// and this process needs to be resilient to any fail-stop failures.
/// We rely on atomically transitioning the status of splits.
///
/// The split state goes through the following life cycle:
/// 1. `New`
///   - Create new split and start indexing.
/// 2. `Staged`
///   - Start uploading the split files.
/// 3. `Published`
///   - Uploading the split files is complete and the split is searchable.
/// 4. `ScheduledForDeletion`
///   - Mark the split for deletion.
///
/// If a split has a file in the storage, it MUST be registered in the metastore,
/// and its state can be as follows:
/// - `Staged`: The split is almost ready. Some of its files may have been uploaded in the storage.
/// - `Published`: The split is ready and published.
/// - `ScheduledForDeletion`: The split is scheduled for deletion.
///
/// Before creating any file, we need to stage the split. If there is a failure, upon recovery, we schedule for deletion all the staged splits.
/// A client may not necessarily remove files from storage right after marking it as deleted.
/// A CLI client may delete files right away, but a more serious deployment should probably
/// only delete those files after a grace period so that the running search queries can complete.
#[cfg_attr(any(test, feature = "testsuite"), mockall::automock)]
#[async_trait]
pub trait Metastore: Send + Sync + 'static {
    /// Creates an index.
    /// This API creates index metadata set in the metastore.
    /// An error will occur if an index that already exists in the storage is specified.
    async fn create_index(&self, index_metadata: IndexMetadata) -> MetastoreResult<()>;

    /// Returns the index_metadata for a given index.
    ///
    /// TODO consider merging with list_splits to remove one round-trip
    async fn index_metadata(&self, index_id: &str) -> MetastoreResult<IndexMetadata>;

    /// Deletes an index.
    /// This API removes the specified index metadata set from the metastore,
    /// but does not remove the index from the storage.
    /// An error will occur if an index that does not exist in the storage is specified.
    async fn delete_index(&self, index_id: &str) -> MetastoreResult<()>;

    /// Stages a split.
    /// A split needs to be staged before uploading any of its files to the storage.
    /// An error will occur if an index that does not exist in the storage is specified.
    /// Also, an error will occur if you specify a split that already exists.
    async fn stage_split(
        &self,
        index_id: &str,
        split_metadata: BundleAndSplitMetadata,
    ) -> MetastoreResult<()>;

    /// Publishes a list splits.
    /// This API only updates the state of the split from `Staged` to `Published`.
    /// At this point, the split files are assumed to have already been uploaded.
    /// If the split is already published, this API call returns a success.
    /// An error will occur if you specify an index or split that does not exist in the storage.
    async fn publish_splits<'a>(
        &self,
        index_id: &str,
        split_ids: &[&'a str],
        checkpoint_delta: CheckpointDelta,
    ) -> MetastoreResult<()>;

    /// Lists the splits.
    /// Returns a list of splits that intersects the given `time_range`, `split_state` and `tag`.
    /// Regardless of the time range filter, if a split has no timestamp it is always returned.
    /// An error will occur if an index that does not exist in the storage is specified.
    async fn list_splits(
        &self,
        index_id: &str,
        split_state: SplitState,
        time_range: Option<Range<i64>>,
<<<<<<< HEAD
        tags: &[String],
    ) -> MetastoreResult<Vec<SplitMetadata>>;
=======
    ) -> MetastoreResult<Vec<BundleAndSplitMetadata>>;
>>>>>>> 3dd982ec

    /// Lists the splits without filtering.
    /// Returns a list of all splits currently known to the metastore regardless of their state.
    async fn list_all_splits(&self, index_id: &str)
        -> MetastoreResult<Vec<BundleAndSplitMetadata>>;

    /// Marks a list of splits as deleted.
    /// This API will change the state to `ScheduledForDeletion` so that it is not referenced by the client.
    /// It actually does not remove the split from storage.
    /// An error will occur if you specify an index or split that does not exist in the storage.
    async fn mark_splits_as_deleted<'a>(
        &self,
        index_id: &str,
        split_ids: &[&'a str],
    ) -> MetastoreResult<()>;

    /// Deletes a list of splits.
    /// This API only takes a split that is in `Staged` or `ScheduledForDeletion` state.
    /// This removes the split metadata from the metastore, but does not remove the split from storage.
    /// An error will occur if you specify an index or split that does not exist in the storage.
    async fn delete_splits<'a>(&self, index_id: &str, split_ids: &[&'a str])
        -> MetastoreResult<()>;

    /// Returns the Metastore uri.
    fn uri(&self) -> String;
}<|MERGE_RESOLUTION|>--- conflicted
+++ resolved
@@ -219,12 +219,8 @@
         index_id: &str,
         split_state: SplitState,
         time_range: Option<Range<i64>>,
-<<<<<<< HEAD
         tags: &[String],
-    ) -> MetastoreResult<Vec<SplitMetadata>>;
-=======
     ) -> MetastoreResult<Vec<BundleAndSplitMetadata>>;
->>>>>>> 3dd982ec
 
     /// Lists the splits without filtering.
     /// Returns a list of all splits currently known to the metastore regardless of their state.
