--- conflicted
+++ resolved
@@ -940,66 +940,6 @@
     };
 
     let split_id_1 = "one";
-<<<<<<< HEAD
-    let split_metadata_1 = SplitMetadata {
-        split_id: split_id_1.to_string(),
-        split_state: SplitState::Staged,
-        num_records: 1,
-        size_in_bytes: 2,
-        time_range: Some(RangeInclusive::new(0, 99)),
-        generation: 3,
-        update_timestamp: current_timestamp,
-        tags: vec!["foo".to_string(), "bar".to_string()],
-        ..Default::default()
-    };
-
-    let split_metadata_2 = SplitMetadata {
-        split_id: "two".to_string(),
-        split_state: SplitState::Staged,
-        num_records: 1,
-        size_in_bytes: 2,
-        time_range: Some(RangeInclusive::new(100, 199)),
-        generation: 3,
-        update_timestamp: current_timestamp,
-        tags: vec!["bar".to_string()],
-        ..Default::default()
-    };
-
-    let split_metadata_3 = SplitMetadata {
-        split_id: "three".to_string(),
-        split_state: SplitState::Staged,
-        num_records: 1,
-        size_in_bytes: 2,
-        time_range: Some(RangeInclusive::new(200, 299)),
-        generation: 3,
-        update_timestamp: current_timestamp,
-        tags: vec!["foo".to_string(), "baz".to_string()],
-        ..Default::default()
-    };
-
-    let split_metadata_4 = SplitMetadata {
-        split_id: "four".to_string(),
-        split_state: SplitState::Staged,
-        num_records: 1,
-        size_in_bytes: 2,
-        time_range: Some(RangeInclusive::new(300, 399)),
-        generation: 3,
-        update_timestamp: current_timestamp,
-        tags: vec!["foo".to_string()],
-        ..Default::default()
-    };
-
-    let split_metadata_5 = SplitMetadata {
-        split_id: "five".to_string(),
-        split_state: SplitState::Staged,
-        num_records: 1,
-        size_in_bytes: 2,
-        time_range: None,
-        generation: 3,
-        update_timestamp: current_timestamp,
-        tags: vec!["baz".to_string(), "biz".to_string()],
-        ..Default::default()
-=======
     let split_metadata_1 = BundleAndSplitMetadata {
         bundle_offsets: Default::default(),
         split_metadata: SplitMetadata {
@@ -1010,6 +950,7 @@
             time_range: Some(RangeInclusive::new(0, 99)),
             generation: 3,
             update_timestamp: current_timestamp,
+            tags: vec!["foo".to_string(), "bar".to_string()],
             ..Default::default()
         },
     };
@@ -1024,6 +965,7 @@
             time_range: Some(RangeInclusive::new(100, 199)),
             generation: 3,
             update_timestamp: current_timestamp,
+            tags: vec!["bar".to_string()],
             ..Default::default()
         },
     };
@@ -1038,6 +980,7 @@
             time_range: Some(RangeInclusive::new(200, 299)),
             generation: 3,
             update_timestamp: current_timestamp,
+            tags: vec!["foo".to_string(), "baz".to_string()],
             ..Default::default()
         },
     };
@@ -1052,6 +995,7 @@
             time_range: Some(RangeInclusive::new(300, 399)),
             generation: 3,
             update_timestamp: current_timestamp,
+            tags: vec!["foo".to_string()],
             ..Default::default()
         },
     };
@@ -1066,9 +1010,9 @@
             time_range: None,
             generation: 3,
             update_timestamp: current_timestamp,
-            ..Default::default()
-        },
->>>>>>> 3dd982ec
+            tags: vec!["baz".to_string(), "biz".to_string()],
+            ..Default::default()
+        },
     };
 
     // List all splits on a non-existent index
