--- conflicted
+++ resolved
@@ -45,11 +45,8 @@
 pub enum QuickwitService {
     Indexer,
     Searcher,
-<<<<<<< HEAD
     Janitor,
-=======
     Metastore,
->>>>>>> fb4334e0
 }
 
 impl QuickwitService {
@@ -57,11 +54,8 @@
         match self {
             QuickwitService::Indexer => "indexer",
             QuickwitService::Searcher => "searcher",
-<<<<<<< HEAD
             QuickwitService::Janitor => "janitor",
-=======
             QuickwitService::Metastore => "metastore",
->>>>>>> fb4334e0
         }
     }
 }
@@ -73,11 +67,8 @@
         match service_str {
             "indexer" => Ok(QuickwitService::Indexer),
             "searcher" => Ok(QuickwitService::Searcher),
-<<<<<<< HEAD
             "janitor" => Ok(QuickwitService::Janitor),
-=======
             "metastore" => Ok(QuickwitService::Metastore),
->>>>>>> fb4334e0
             _ => {
                 bail!("Service `{service_str}` unknown");
             }
